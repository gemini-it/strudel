/*
superdough.mjs - <short description TODO>
Copyright (C) 2022 Strudel contributors - see <https://codeberg.org/uzu/strudel/src/branch/main/packages/superdough/superdough.mjs>
This program is free software: you can redistribute it and/or modify it under the terms of the GNU Affero General Public License as published by the Free Software Foundation, either version 3 of the License, or (at your option) any later version. This program is distributed in the hope that it will be useful, but WITHOUT ANY WARRANTY; without even the implied warranty of MERCHANTABILITY or FITNESS FOR A PARTICULAR PURPOSE.  See the GNU Affero General Public License for more details. You should have received a copy of the GNU Affero General Public License along with this program.  If not, see <https://www.gnu.org/licenses/>.
*/

import './feedbackdelay.mjs';
import './reverb.mjs';
import './vowel.mjs';
import { clamp, nanFallback, _mod, cycleToSeconds, secondsToCycle } from './util.mjs';
import workletsUrl from './worklets.mjs?audioworklet';
import { createFilter, gainNode, getCompressor, getWorklet, webAudioTimeout } from './helpers.mjs';
import { map } from 'nanostores';
import { logger, errorLogger } from './logger.mjs';
import { loadBuffer } from './sampler.mjs';

export const DEFAULT_MAX_POLYPHONY = 128;
const DEFAULT_AUDIO_DEVICE_NAME = 'System Standard';

let maxPolyphony = DEFAULT_MAX_POLYPHONY;

export function setMaxPolyphony(polyphony) {
  maxPolyphony = parseInt(polyphony) ?? DEFAULT_MAX_POLYPHONY;
}

let multiChannelOrbits = false;
export function setMultiChannelOrbits(bool) {
  multiChannelOrbits = bool == true;
}

function getModulationShapeInput(val) {
  if (typeof val === 'number') {
    return val % 5;
  }
  return { tri: 0, triangle: 0, sine: 1, ramp: 2, saw: 3, square: 4 }[val] ?? 0;
}

export const soundMap = map();

export function registerSound(key, onTrigger, data = {}) {
  key = key.toLowerCase().replace(/\s+/g, '_');
  soundMap.setKey(key, { onTrigger, data });
}

let gainCurveFunc = (val) => val;

export function applyGainCurve(val) {
  return gainCurveFunc(val);
}

export function setGainCurve(newGainCurveFunc) {
  gainCurveFunc = newGainCurveFunc;
}

function aliasBankMap(aliasMap) {
  // Make all bank keys lower case for case insensitivity
  for (const key in aliasMap) {
    aliasMap[key.toLowerCase()] = aliasMap[key];
  }

  // Look through every sound...
  const soundDictionary = soundMap.get();
  for (const key in soundDictionary) {
    // Check if the sound is part of a bank...
    const [bank, suffix] = key.split('_');
    if (!suffix) continue;

    // Check if the bank is aliased...
    const aliasValue = aliasMap[bank];
    if (aliasValue) {
      if (typeof aliasValue === 'string') {
        // Alias a single alias
        soundDictionary[`${aliasValue}_${suffix}`.toLowerCase()] = soundDictionary[key];
      } else if (Array.isArray(aliasValue)) {
        // Alias multiple aliases
        for (const alias of aliasValue) {
          soundDictionary[`${alias}_${suffix}`.toLowerCase()] = soundDictionary[key];
        }
      }
    }
  }

  // Update the sound map!
  // We need to destructure here to trigger the update
  soundMap.set({ ...soundDictionary });
}

async function aliasBankPath(path) {
  const response = await fetch(path);
  const aliasMap = await response.json();
  aliasBankMap(aliasMap);
}

/**
 * Register an alias for a bank of sounds.
 * Optionally accepts a single argument map of bank aliases.
 * Optionally accepts a single argument string of a path to a JSON file containing bank aliases.
 * @param {string} bank - The bank to alias
 * @param {string} alias - The alias to use for the bank
 */
export async function aliasBank(...args) {
  switch (args.length) {
    case 1:
      if (typeof args[0] === 'string') {
        return aliasBankPath(args[0]);
      } else {
        return aliasBankMap(args[0]);
      }
    case 2:
      return aliasBankMap({ [args[0]]: args[1] });
    default:
      throw new Error('aliasMap expects 1 or 2 arguments, received ' + args.length);
  }
}

export function getSound(s) {
  if (typeof s !== 'string') {
    console.warn(`getSound: expected string got "${s}". fall back to triangle`);
    return soundMap.get().triangle; // is this good?
  }
  return soundMap.get()[s.toLowerCase()];
}

export const getAudioDevices = async () => {
  await navigator.mediaDevices.getUserMedia({ audio: true });
  let mediaDevices = await navigator.mediaDevices.enumerateDevices();
  mediaDevices = mediaDevices.filter((device) => device.kind === 'audiooutput' && device.deviceId !== 'default');
  const devicesMap = new Map();
  devicesMap.set(DEFAULT_AUDIO_DEVICE_NAME, '');
  mediaDevices.forEach((device) => {
    devicesMap.set(device.label, device.deviceId);
  });
  return devicesMap;
};

let defaultDefaultValues = {
  s: 'triangle',
  gain: 0.8,
  postgain: 1,
  density: '.03',
  ftype: '12db',
  fanchor: 0,
  resonance: 1,
  hresonance: 1,
  bandq: 1,
  channels: [1, 2],
  phaserdepth: 0.75,
  shapevol: 1,
  distortvol: 1,
  delay: 0,
  byteBeatExpression: '0',
  delayfeedback: 0.5,
  delaysync: 3 / 16,
  orbit: 1,
  i: 1,
  velocity: 1,
  fft: 8,
};

const defaultDefaultDefaultValues = Object.freeze({ ...defaultDefaultValues });

export function setDefault(control, value) {
  // const main = getControlName(control); // we cant do this because superdough is independent of strudel/core
  defaultDefaultValues[control] = value;
}

export function resetDefaults() {
  defaultDefaultValues = { ...defaultDefaultDefaultValues };
}

let defaultControls = new Map(Object.entries(defaultDefaultValues));

export function setDefaultValue(key, value) {
  defaultControls.set(key, value);
}
export function getDefaultValue(key) {
  return defaultControls.get(key);
}
export function setDefaultValues(defaultsobj) {
  Object.keys(defaultsobj).forEach((key) => {
    setDefaultValue(key, defaultsobj[key]);
  });
}
export function resetDefaultValues() {
  defaultControls = new Map(Object.entries(defaultDefaultValues));
}
export function setVersionDefaults(version) {
  resetDefaultValues();
  if (version === '1.0') {
    setDefaultValue('fanchor', 0.5);
  }
}

export const resetLoadedSounds = () => soundMap.set({});

let audioContext;

export const setDefaultAudioContext = () => {
  audioContext = new AudioContext({ latencyHint: 'playback' });
  return audioContext;
};

export const getAudioContext = () => {
  if (!audioContext) {
    return setDefaultAudioContext();
  }

  return audioContext;
};

export function getAudioContextCurrentTime() {
  return getAudioContext().currentTime;
}

let externalWorklets = [];
export function registerWorklet(url) {
  externalWorklets.push(url);
}

let workletsLoading;
function loadWorklets() {
  if (!workletsLoading) {
    const audioCtx = getAudioContext();
    const allWorkletURLs = externalWorklets.concat([workletsUrl]);
    workletsLoading = Promise.all(allWorkletURLs.map((workletURL) => audioCtx.audioWorklet.addModule(workletURL)));
  }

  return workletsLoading;
}

// this function should be called on first user interaction (to avoid console warning)
export async function initAudio(options = {}) {
  const {
    disableWorklets = false,
    maxPolyphony,
    audioDeviceName = DEFAULT_AUDIO_DEVICE_NAME,
    multiChannelOrbits = false,
  } = options;

  setMaxPolyphony(maxPolyphony);
  setMultiChannelOrbits(multiChannelOrbits);
  if (typeof window === 'undefined') {
    return;
  }

  const audioCtx = getAudioContext();

  if (audioDeviceName != null && audioDeviceName != DEFAULT_AUDIO_DEVICE_NAME) {
    try {
      const devices = await getAudioDevices();
      const id = devices.get(audioDeviceName);
      const isValidID = (id ?? '').length > 0;
      if (audioCtx.sinkId !== id && isValidID) {
        await audioCtx.setSinkId(id);
      }
      logger(
        `[superdough] Audio Device set to ${audioDeviceName}, it might take a few seconds before audio plays on all output channels`,
      );
    } catch {
      logger('[superdough] failed to set audio interface', 'warning');
    }
  }

  await audioCtx.resume();
  if (disableWorklets) {
    logger('[superdough]: AudioWorklets disabled with disableWorklets');
    return;
  }
  try {
    await loadWorklets();
    logger('[superdough] AudioWorklets loaded');
  } catch (err) {
    console.warn('could not load AudioWorklet effects', err);
  }
  logger('[superdough] ready');
}
let audioReady;
export async function initAudioOnFirstClick(options) {
  if (!audioReady) {
    audioReady = new Promise((resolve) => {
      document.addEventListener('click', async function listener() {
        document.removeEventListener('click', listener);
        await initAudio(options);
        resolve();
      });
    });
  }
  return audioReady;
}

const maxfeedback = 0.98;

let channelMerger, destinationGain;
//update the output channel configuration to match user's audio device
export function initializeAudioOutput() {
  const audioContext = getAudioContext();
  const maxChannelCount = audioContext.destination.maxChannelCount;
  audioContext.destination.channelCount = maxChannelCount;
  channelMerger = new ChannelMergerNode(audioContext, { numberOfInputs: audioContext.destination.channelCount });
  destinationGain = new GainNode(audioContext);
  channelMerger.connect(destinationGain);
  destinationGain.connect(audioContext.destination);
}

// input: AudioNode, channels: ?Array<int>
export const connectToDestination = (input, channels = [0, 1]) => {
  const ctx = getAudioContext();
  if (channelMerger == null) {
    initializeAudioOutput();
  }
  //This upmix can be removed if correct channel counts are set throughout the app,
  // and then strudel could theoretically support surround sound audio files
  const stereoMix = new StereoPannerNode(ctx);
  input.connect(stereoMix);

  const splitter = new ChannelSplitterNode(ctx, {
    numberOfOutputs: stereoMix.channelCount,
  });
  stereoMix.connect(splitter);
  channels.forEach((ch, i) => {
    splitter.connect(channelMerger, i % stereoMix.channelCount, ch % ctx.destination.channelCount);
  });
};

export const panic = () => {
  if (destinationGain == null) {
    return;
  }
  destinationGain.gain.linearRampToValueAtTime(0, getAudioContext().currentTime + 0.01);
  destinationGain = null;
  channelMerger == null;
};

function getDelay(orbit, delaytime, delayfeedback, t) {
  if (delayfeedback > maxfeedback) {
    //logger(`delayfeedback was clamped to ${maxfeedback} to save your ears`);
  }
  delayfeedback = clamp(delayfeedback, 0, 0.98);
  let delayNode = orbits[orbit].delayNode;
  if (delayNode === undefined) {
    const ac = getAudioContext();
    delayNode = ac.createFeedbackDelay(1, delaytime, delayfeedback);
    delayNode.start?.(t); // for some reason, this throws when audion extension is installed..
    connectToOrbit(delayNode, orbit);
    orbits[orbit].delayNode = delayNode;
  }
  delayNode.delayTime.value !== delaytime && delayNode.delayTime.setValueAtTime(delaytime, t);
  delayNode.feedback.value !== delayfeedback && delayNode.feedback.setValueAtTime(delayfeedback, t);
  return delayNode;
}

export function getLfo(audioContext, begin, end, properties = {}) {
  const { shape = 0, ...props } = properties;
  const { dcoffset = -0.5, depth = 1 } = properties;
  const lfoprops = {
    frequency: 1,
    depth,
    skew: 0.5,
    phaseoffset: 0,
    time: begin,
    begin,
    end,
    shape: getModulationShapeInput(shape),
    dcoffset,
    min: dcoffset * depth,
    max: dcoffset * depth + depth,
    curve: 1,
    ...props,
  };

  return getWorklet(audioContext, 'lfo-processor', lfoprops);
}

function getPhaser(time, end, frequency = 1, depth = 0.5, centerFrequency = 1000, sweep = 2000) {
  const ac = getAudioContext();
  const lfoGain = getLfo(ac, time, end, { frequency, depth: sweep * 2 });

  //filters
  const numStages = 2; //num of filters in series
  let fOffset = 0;
  const filterChain = [];
  for (let i = 0; i < numStages; i++) {
    const filter = ac.createBiquadFilter();
    filter.type = 'notch';
    filter.gain.value = 1;
    filter.frequency.value = centerFrequency + fOffset;
    filter.Q.value = 2 - Math.min(Math.max(depth * 2, 0), 1.9);

    lfoGain.connect(filter.detune);
    fOffset += 282;
    if (i > 0) {
      filterChain[i - 1].connect(filter);
    }
    filterChain.push(filter);
  }
  return filterChain[filterChain.length - 1];
}

function getFilterType(ftype) {
  ftype = ftype ?? 0;
  const filterTypes = ['12db', 'ladder', '24db'];
  return typeof ftype === 'number' ? filterTypes[Math.floor(_mod(ftype, filterTypes.length))] : ftype;
}

// type orbit {
//   output: GainNode,
//   reverbNode: ConvolverNode
//   delayNode: FeedbackDelayNode
// }
let orbits = {};
function connectToOrbit(node, orbit) {
  if (orbits[orbit] == null) {
    errorLogger(new Error('target orbit does not exist'), 'superdough');
  }
  node.connect(orbits[orbit].output);
}

function setOrbit(audioContext, orbit, channels) {
  if (orbits[orbit] == null) {
    orbits[orbit] = {
<<<<<<< HEAD
      // Setup output node through which all audio filters prior to hitting
      // the destination (and thus allows for global volume automation)
      output: new GainNode(audioContext, { gain: 1 }),
=======
      gain: new GainNode(audioContext, { gain: 1, channelCount: 2, channelCountMode: 'explicit' }),
>>>>>>> d81a214c
    };
    connectToDestination(orbits[orbit].output, channels);
  }
}

function duckOrbit(audioContext, targetOrbit, t, onsettime = 0, attacktime = 0.1, duckdepth = 1) {
  const targetArr = [targetOrbit].flat();
  const onsetArr = [onsettime].flat();
  const attackArr = [attacktime].flat();
  const depthArr = [duckdepth].flat();

  targetArr.forEach((target, idx) => {
    if (orbits[target] == null) {
      errorLogger(new Error(`duck target orbit ${target} does not exist`), 'superdough');
      return;
    }
    const onset = onsetArr[idx] ?? onsetArr[0];
    const attack = Math.max(attackArr[idx] ?? attackArr[0], 0.002);
    const depth = depthArr[idx] ?? depthArr[0];
    const gainParam = orbits[target].output.gain;
    webAudioTimeout(
      audioContext,
      () => {
        const now = audioContext.currentTime;

        // cancelScheduledValues and setValueAtTime together emulate cancelAndHoldAtTime
        // on browsers which lack that method
        const currVal = gainParam.value;
        gainParam.cancelScheduledValues(now);
        gainParam.setValueAtTime(currVal, now);

        const t0 = Math.max(t, now); // guard against now > t
        const duckedVal = clamp(1 - Math.sqrt(depth), 0.01, currVal);
        gainParam.exponentialRampToValueAtTime(duckedVal, t0 + onset);
        gainParam.exponentialRampToValueAtTime(1, t0 + onset + attack);
      },
      0,
      t - 0.01,
    );
  });
}

let hasChanged = (now, before) => now !== undefined && now !== before;
function getReverb(orbit, duration, fade, lp, dim, ir, irspeed, irbegin) {
  // If no reverb has been created for a given orbit, create one
  let reverbNode = orbits[orbit].reverbNode;
  if (reverbNode === undefined) {
    const ac = getAudioContext();
    reverbNode = ac.createReverb(duration, fade, lp, dim, ir, irspeed, irbegin);
    connectToOrbit(reverbNode, orbit);
    orbits[orbit].reverbNode = reverbNode;
  }

  if (
    hasChanged(duration, reverbNode.duration) ||
    hasChanged(fade, reverbNode.fade) ||
    hasChanged(lp, reverbNode.lp) ||
    hasChanged(dim, reverbNode.dim) ||
    hasChanged(irspeed, reverbNode.irspeed) ||
    hasChanged(irbegin, reverbNode.irbegin) ||
    reverbNode.ir !== ir
  ) {
    // only regenerate when something has changed
    // avoids endless regeneration on things like
    // stack(s("a"), s("b").rsize(8)).room(.5)
    // this only works when args may stay undefined until here
    // setting default values breaks this
    reverbNode.generate(duration, fade, lp, dim, ir, irspeed, irbegin);
  }
  return reverbNode;
}

export let analysers = {},
  analysersData = {};

export function getAnalyserById(id, fftSize = 1024, smoothingTimeConstant = 0.5) {
  if (!analysers[id]) {
    // make sure this doesn't happen too often as it piles up garbage
    const analyserNode = getAudioContext().createAnalyser();
    analyserNode.fftSize = fftSize;
    analyserNode.smoothingTimeConstant = smoothingTimeConstant;
    // getDestination().connect(analyserNode);
    analysers[id] = analyserNode;
    analysersData[id] = new Float32Array(analysers[id].frequencyBinCount);
  }
  if (analysers[id].fftSize !== fftSize) {
    analysers[id].fftSize = fftSize;
    analysersData[id] = new Float32Array(analysers[id].frequencyBinCount);
  }
  return analysers[id];
}

export function getAnalyzerData(type = 'time', id = 1) {
  const getter = {
    time: () => analysers[id]?.getFloatTimeDomainData(analysersData[id]),
    frequency: () => analysers[id]?.getFloatFrequencyData(analysersData[id]),
  }[type];
  if (!getter) {
    throw new Error(`getAnalyzerData: ${type} not supported. use one of ${Object.keys(getter).join(', ')}`);
  }
  getter();
  return analysersData[id];
}

function effectSend(input, effect, wet) {
  const send = gainNode(wet);
  input.connect(send);
  send.connect(effect);
  return send;
}

export function resetGlobalEffects() {
  orbits = {};
  analysers = {};
  analysersData = {};
}

let activeSoundSources = new Map();
//music programs/audio gear usually increments inputs/outputs from 1, we need to subtract 1 from the input because the webaudio API channels start at 0

function mapChannelNumbers(channels) {
  return (Array.isArray(channels) ? channels : [channels]).map((ch) => ch - 1);
}

export const superdough = async (value, t, hapDuration, cps = 0.5, cycle = 0.5) => {
  // new: t is always expected to be the absolute target onset time
  const ac = getAudioContext();

  let { stretch } = value;
  if (stretch != null) {
    //account for phase vocoder latency
    const latency = 0.04;
    t = t - latency;
  }
  if (typeof value !== 'object') {
    throw new Error(
      `expected hap.value to be an object, but got "${value}". Hint: append .note() or .s() to the end`,
      'error',
    );
  }

  // duration is passed as value too..
  value.duration = hapDuration;
  // calculate absolute time

  if (t < ac.currentTime) {
    console.warn(
      `[superdough]: cannot schedule sounds in the past (target: ${t.toFixed(2)}, now: ${ac.currentTime.toFixed(2)})`,
    );
    return;
  }
  // destructure
  let {
    tremolo,
    tremolosync,
    tremolodepth = 1,
    tremoloskew,
    tremolophase = 0,
    tremoloshape,
    s = getDefaultValue('s'),
    bank,
    source,
    gain = getDefaultValue('gain'),
    postgain = getDefaultValue('postgain'),
    density = getDefaultValue('density'),
    duckorbit,
    duckonset,
    duckattack,
    duckdepth,
    // filters
    fanchor = getDefaultValue('fanchor'),
    drive = 0.69,
    release = 0,
    // low pass
    cutoff,
    lpenv,
    lpattack,
    lpdecay,
    lpsustain,
    lprelease,
    resonance = getDefaultValue('resonance'),
    // high pass
    hpenv,
    hcutoff,
    hpattack,
    hpdecay,
    hpsustain,
    hprelease,
    hresonance = getDefaultValue('hresonance'),
    // band pass
    bpenv,
    bandf,
    bpattack,
    bpdecay,
    bpsustain,
    bprelease,
    bandq = getDefaultValue('bandq'),

    //phaser
    phaserrate: phaser,
    phaserdepth = getDefaultValue('phaserdepth'),
    phasersweep,
    phasercenter,
    //
    coarse,

    crush,
    dry,
    shape,
    shapevol = getDefaultValue('shapevol'),
    distort,
    distortvol = getDefaultValue('distortvol'),
    pan,
    vowel,
    delay = getDefaultValue('delay'),
    delayfeedback = getDefaultValue('delayfeedback'),
    delaysync = getDefaultValue('delaysync'),
    delaytime,
    orbit = getDefaultValue('orbit'),
    room,
    roomfade,
    roomlp,
    roomdim,
    roomsize,
    ir,
    irspeed,
    irbegin,
    i = getDefaultValue('i'),
    velocity = getDefaultValue('velocity'),
    analyze, // analyser wet
    fft = getDefaultValue('fft'), // fftSize 0 - 10
    compressor: compressorThreshold,
    compressorRatio,
    compressorKnee,
    compressorAttack,
    compressorRelease,
  } = value;

  delaytime = delaytime ?? cycleToSeconds(delaysync, cps);

  const orbitChannels = mapChannelNumbers(
    multiChannelOrbits && orbit > 0 ? [orbit * 2 - 1, orbit * 2] : getDefaultValue('channels'),
  );

  const channels = value.channels != null ? mapChannelNumbers(value.channels) : orbitChannels;
  setOrbit(ac, orbit, channels, t, cycle, cps);

  if (duckorbit != null) {
    duckOrbit(ac, duckorbit, t, duckonset, duckattack, duckdepth);
  }

  gain = applyGainCurve(nanFallback(gain, 1));
  postgain = applyGainCurve(postgain);
  shapevol = applyGainCurve(shapevol);
  distortvol = applyGainCurve(distortvol);
  delay = applyGainCurve(delay);
  velocity = applyGainCurve(velocity);
  tremolodepth = applyGainCurve(tremolodepth);
  gain *= velocity; // velocity currently only multiplies with gain. it might do other things in the future

  const end = t + hapDuration;
  const endWithRelease = end + release;
  const chainID = Math.round(Math.random() * 1000000);

  // oldest audio nodes will be destroyed if maximum polyphony is exceeded
  for (let i = 0; i <= activeSoundSources.size - maxPolyphony; i++) {
    const ch = activeSoundSources.entries().next();
    const source = ch.value[1];
    const chainID = ch.value[0];
    const endTime = t + 0.25;
    source?.node?.gain?.linearRampToValueAtTime(0, endTime);
    source?.stop?.(endTime);
    activeSoundSources.delete(chainID);
  }

  let audioNodes = [];

  if (['-', '~', '_'].includes(s)) {
    return;
  }
  if (bank && s) {
    s = `${bank}_${s}`;
    value.s = s;
  }

  // get source AudioNode
  let sourceNode;
  if (source) {
    sourceNode = source(t, value, hapDuration, cps);
  } else if (getSound(s)) {
    const { onTrigger } = getSound(s);
    const onEnded = () => {
      audioNodes.forEach((n) => n?.disconnect());
      activeSoundSources.delete(chainID);
    };
    const soundHandle = await onTrigger(t, value, onEnded);

    if (soundHandle) {
      sourceNode = soundHandle.node;
      activeSoundSources.set(chainID, soundHandle);
    }
  } else {
    throw new Error(`sound ${s} not found! Is it loaded?`);
  }
  if (!sourceNode) {
    // if onTrigger does not return anything, we will just silently skip
    // this can be used for things like speed(0) in the sampler
    return;
  }

  if (ac.currentTime > t) {
    logger('[webaudio] skip hap: still loading', ac.currentTime - t);
    return;
  }
  const chain = []; // audio nodes that will be connected to each other sequentially
  chain.push(sourceNode);
  stretch !== undefined && chain.push(getWorklet(ac, 'phase-vocoder-processor', { pitchFactor: stretch }));

  // gain stage
  chain.push(gainNode(gain));

  //filter
  const ftype = getFilterType(value.ftype);
  if (cutoff !== undefined) {
    let lp = () =>
      createFilter(
        ac,
        'lowpass',
        cutoff,
        resonance,
        lpattack,
        lpdecay,
        lpsustain,
        lprelease,
        lpenv,
        t,
        end,
        fanchor,
        ftype,
        drive,
      );
    chain.push(lp());
    if (ftype === '24db') {
      chain.push(lp());
    }
  }

  if (hcutoff !== undefined) {
    let hp = () =>
      createFilter(
        ac,
        'highpass',
        hcutoff,
        hresonance,
        hpattack,
        hpdecay,
        hpsustain,
        hprelease,
        hpenv,
        t,
        end,
        fanchor,
      );
    chain.push(hp());
    if (ftype === '24db') {
      chain.push(hp());
    }
  }

  if (bandf !== undefined) {
    let bp = () =>
      createFilter(ac, 'bandpass', bandf, bandq, bpattack, bpdecay, bpsustain, bprelease, bpenv, t, end, fanchor);
    chain.push(bp());
    if (ftype === '24db') {
      chain.push(bp());
    }
  }

  if (vowel !== undefined) {
    const vowelFilter = ac.createVowelFilter(vowel);
    chain.push(vowelFilter);
  }

  // effects
  coarse !== undefined && chain.push(getWorklet(ac, 'coarse-processor', { coarse }));
  crush !== undefined && chain.push(getWorklet(ac, 'crush-processor', { crush }));
  shape !== undefined && chain.push(getWorklet(ac, 'shape-processor', { shape, postgain: shapevol }));
  distort !== undefined && chain.push(getWorklet(ac, 'distort-processor', { distort, postgain: distortvol }));

  if (tremolosync != null) {
    tremolo = cps * tremolosync;
  }

  if (tremolo !== undefined) {
    // Allow clipping of modulator for more dynamic possiblities, and to prevent speaker overload
    // EX:  a triangle waveform will clip like this /-\ when the depth is above 1
    const gain = Math.max(1 - tremolodepth, 0);
    const amGain = new GainNode(ac, { gain });

    const time = cycle / cps;
    const lfo = getLfo(ac, t, endWithRelease, {
      skew: tremoloskew ?? (tremoloshape != null ? 0.5 : 1),
      frequency: tremolo,
      depth: tremolodepth,
      time,
      dcoffset: 0,
      shape: tremoloshape,
      phaseoffset: tremolophase,
      min: 0,
      max: 1,
      curve: 1.5,
    });
    lfo.connect(amGain.gain);
    chain.push(amGain);
  }

  compressorThreshold !== undefined &&
    chain.push(
      getCompressor(ac, compressorThreshold, compressorRatio, compressorKnee, compressorAttack, compressorRelease),
    );

  // panning
  if (pan !== undefined) {
    const panner = ac.createStereoPanner();
    panner.pan.value = 2 * pan - 1;
    chain.push(panner);
  }
  // phaser
  if (phaser !== undefined && phaserdepth > 0) {
    const phaserFX = getPhaser(t, endWithRelease, phaser, phaserdepth, phasercenter, phasersweep);
    chain.push(phaserFX);
  }

  // last gain
  const post = new GainNode(ac, { gain: postgain });
  chain.push(post);

  // delay
  let delaySend;
  if (delay > 0 && delaytime > 0 && delayfeedback > 0) {
    const delayNode = getDelay(orbit, delaytime, delayfeedback, t);
    delaySend = effectSend(post, delayNode, delay);
    audioNodes.push(delaySend);
  }
  // reverb
  let reverbSend;
  if (room > 0) {
    let roomIR;
    if (ir !== undefined) {
      let url;
      let sample = getSound(ir);
      if (Array.isArray(sample)) {
        url = sample.data.samples[i % sample.data.samples.length];
      } else if (typeof sample === 'object') {
        url = Object.values(sample.data.samples).flat()[i % Object.values(sample.data.samples).length];
      }
      roomIR = await loadBuffer(url, ac, ir, 0);
    }
    const reverbNode = getReverb(orbit, roomsize, roomfade, roomlp, roomdim, roomIR, irspeed, irbegin);
    reverbSend = effectSend(post, reverbNode, room);
    audioNodes.push(reverbSend);
  }

  // analyser
  let analyserSend;
  if (analyze) {
    const analyserNode = getAnalyserById(analyze, 2 ** (fft + 5));
    analyserSend = effectSend(post, analyserNode, 1);
    audioNodes.push(analyserSend);
  }
  if (dry != null) {
    dry = applyGainCurve(dry);
    const dryGain = new GainNode(ac, { gain: dry });
    chain.push(dryGain);
    connectToOrbit(dryGain, orbit);
  } else {
    connectToOrbit(post, orbit);
  }

  // connect chain elements together
  chain.slice(1).reduce((last, current) => last.connect(current), chain[0]);
  audioNodes = audioNodes.concat(chain);
};

export const superdoughTrigger = (t, hap, ct, cps) => {
  superdough(hap, t - ct, hap.duration / cps, cps);
};<|MERGE_RESOLUTION|>--- conflicted
+++ resolved
@@ -418,13 +418,9 @@
 function setOrbit(audioContext, orbit, channels) {
   if (orbits[orbit] == null) {
     orbits[orbit] = {
-<<<<<<< HEAD
       // Setup output node through which all audio filters prior to hitting
       // the destination (and thus allows for global volume automation)
-      output: new GainNode(audioContext, { gain: 1 }),
-=======
-      gain: new GainNode(audioContext, { gain: 1, channelCount: 2, channelCountMode: 'explicit' }),
->>>>>>> d81a214c
+      output: new GainNode(audioContext, { gain: 1, channelCount: 2, channelCountMode: 'explicit' }),
     };
     connectToDestination(orbits[orbit].output, channels);
   }
