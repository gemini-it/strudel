--- conflicted
+++ resolved
@@ -317,14 +317,8 @@
     postgain = defaults.get('postgain'),
     density = defaults.get('density'),
     // filters
-<<<<<<< HEAD
-    ftype = defaults.get('ftype'),
     fanchor = defaults.get('fanchor'),
-=======
-
-    fanchor = 0.5,
     drive = 0.69,
->>>>>>> e2ce5ea0
     // low pass
     cutoff,
     lpenv,
