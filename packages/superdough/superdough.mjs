--- conflicted
+++ resolved
@@ -9,11 +9,7 @@
 import './vowel.mjs';
 import { nanFallback, _mod, cycleToSeconds } from './util.mjs';
 import workletsUrl from './worklets.mjs?audioworklet';
-<<<<<<< HEAD
-import { createFilter, gainNode, getCompressor, getDistortion, getWorklet, effectSend } from './helpers.mjs';
-=======
-import { createFilter, gainNode, getCompressor, getLfo, getWorklet, effectSend } from './helpers.mjs';
->>>>>>> f360d394
+import { createFilter, gainNode, getCompressor, getDistortion, getLfo, getWorklet, effectSend } from './helpers.mjs';
 import { map } from 'nanostores';
 import { logger } from './logger.mjs';
 import { loadBuffer } from './sampler.mjs';
