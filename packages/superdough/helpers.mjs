--- conflicted
+++ resolved
@@ -1,10 +1,5 @@
-<<<<<<< HEAD
 import { getAudioContext } from './audioContext.mjs';
-import { clamp, nanFallback } from './util.mjs';
-=======
-import { getAudioContext } from './superdough.mjs';
 import { clamp, nanFallback, midiToFreq, noteToMidi } from './util.mjs';
->>>>>>> e1629e83
 import { getNoiseBuffer } from './noise.mjs';
 import { logger } from './logger.mjs';
 
@@ -323,7 +318,6 @@
   return { stop };
 }
 
-<<<<<<< HEAD
 // Saturation curves
 
 const __squash = (x) => x / (1 + x); // [0, inf) to [0, 1)
@@ -418,7 +412,8 @@
 
 export const getDistortion = (distort, postgain, algorithm) => {
   return getWorklet(getAudioContext(), 'distort-processor', { distort, postgain }, { processorOptions: { algorithm } });
-=======
+};
+
 export const getFrequencyFromValue = (value, defaultNote = 36) => {
   let { note, freq } = value;
   note = note || defaultNote;
@@ -439,5 +434,4 @@
   }
   node.disconnect();
   node.parameters.get('end')?.setValueAtTime(0, 0);
->>>>>>> e1629e83
 };