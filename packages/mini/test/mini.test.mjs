--- conflicted
+++ resolved
@@ -5,11 +5,8 @@
 */
 
 import { mini } from '../mini.mjs';
-<<<<<<< HEAD
 import '@strudel.cycles/core/euclid.mjs';
 import { describe, it, expect } from 'vitest';
-=======
->>>>>>> bf3e90ba
 
 describe('mini', () => {
   const minV = (v) => mini(v)._firstCycleValues;
