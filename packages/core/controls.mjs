/*
controls.mjs - Registers audio controls for pattern manipulation and effects.
Copyright (C) 2022 Strudel contributors - see <https://github.com/tidalcycles/strudel/blob/main/packages/core/controls.mjs>
This program is free software: you can redistribute it and/or modify it under the terms of the GNU Affero General Public License as published by the Free Software Foundation, either version 3 of the License, or (at your option) any later version. This program is distributed in the hope that it will be useful, but WITHOUT ANY WARRANTY; without even the implied warranty of MERCHANTABILITY or FITNESS FOR A PARTICULAR PURPOSE.  See the GNU Affero General Public License for more details. You should have received a copy of the GNU Affero General Public License along with this program.  If not, see <https://www.gnu.org/licenses/>.
*/

import { Pattern, register, sequence } from './pattern.mjs';

export function createParam(names) {
  let isMulti = Array.isArray(names);
  names = !isMulti ? [names] : names;
  const name = names[0];

  const withVal = (xs) => {
    let bag;
    // check if we have an object with an unnamed control (.value)
    if (typeof xs === 'object' && xs.value !== undefined) {
      bag = { ...xs }; // grab props that are already there
      xs = xs.value; // grab the unnamed control for this one
      delete bag.value;
    }
    if (isMulti && Array.isArray(xs)) {
      const result = bag || {};
      xs.forEach((x, i) => {
        if (i < names.length) {
          result[names[i]] = x;
        }
      });
      return result;
    } else if (bag) {
      bag[name] = xs;
      return bag;
    } else {
      return { [name]: xs };
    }
  };

  const func = (...pats) => sequence(...pats).withValue(withVal);

  const setter = function (...pats) {
    if (!pats.length) {
      return this.fmap(withVal);
    }
    return this.set(func(...pats));
  };
  Pattern.prototype[name] = setter;
  return func;
}

// maps control alias names to the "main" control name
const controlAlias = new Map();

export function registerControl(names, ...aliases) {
  const name = Array.isArray(names) ? names[0] : names;
  let bag = {};
  bag[name] = createParam(names);
  aliases.forEach((alias) => {
    bag[alias] = bag[name];
    controlAlias.set(alias, name);
    Pattern.prototype[alias] = Pattern.prototype[name];
  });
  return bag;
}

/**
 * Select a sound / sample by name. When using mininotation, you can also optionally supply 'n' and 'gain' parameters
 * separated by ':'.
 *
 * @name s
 * @param {string | Pattern} sound The sound / pattern of sounds to pick
 * @synonyms sound
 * @example
 * s("bd hh")
 * @example
 * s("bd:0 bd:1 bd:0:0.3 bd:1:1.4")
 *
 */
export const { s, sound } = registerControl(['s', 'n', 'gain'], 'sound');

/**
 * Define a custom webaudio node to use as a sound source.
 *
 * @name source
 * @param {function} getSource
 * @synonyms src
 *
 */
export const { source, src } = registerControl('source', 'src');
/**
 * Selects the given index from the sample map.
 * Numbers too high will wrap around.
 * `n` can also be used to play midi numbers, but it is recommended to use `note` instead.
 *
 * @name n
 * @param {number | Pattern} value sample index starting from 0
 * @example
 * s("bd sd [~ bd] sd,hh*6").n("<0 1>")
 */
// also see https://github.com/tidalcycles/strudel/pull/63
export const { n } = registerControl('n');
/**
 * Plays the given note name or midi number. A note name consists of
 *
 * - a letter (a-g or A-G)
 * - optional accidentals (b or #)
 * - optional octave number (0-9). Defaults to 3
 *
 * Examples of valid note names: `c`, `bb`, `Bb`, `f#`, `c3`, `A4`, `Eb2`, `c#5`
 *
 * You can also use midi numbers instead of note names, where 69 is mapped to A4 440Hz in 12EDO.
 *
 * @name note
 * @example
 * note("c a f e")
 * @example
 * note("c4 a4 f4 e4")
 * @example
 * note("60 69 65 64")
 */
export const { note } = registerControl(['note', 'n']);

/**
 * A pattern of numbers that speed up (or slow down) samples while they play. Currently only supported by osc / superdirt.
 *
 * @name accelerate
 * @param {number | Pattern} amount acceleration.
 * @superdirtOnly
 * @example
 * s("sax").accelerate("<0 1 2 4 8 16>").slow(2).osc()
 *
 */
export const { accelerate } = registerControl('accelerate');
/**
 *
 * Sets the velocity from 0 to 1. Is multiplied together with gain.
 * @name velocity
 * @example
 * s("hh*8")
 * .gain(".4!2 1 .4!2 1 .4 1")
 * .velocity(".4 1")
 */
export const { velocity } = registerControl('velocity');
/**
 * Controls the gain by an exponential amount.
 *
 * @name gain
 * @param {number | Pattern} amount gain.
 * @example
 * s("hh*8").gain(".4!2 1 .4!2 1 .4 1").fast(2)
 *
 */
export const { gain } = registerControl('gain');
/**
 * Gain applied after all effects have been processed.
 *
 * @name postgain
 * @example
 * s("bd sd [~ bd] sd,hh*8")
 * .compressor("-20:20:10:.002:.02").postgain(1.5)
 *
 */
export const { postgain } = registerControl('postgain');
/**
 * Like `gain`, but linear.
 *
 * @name amp
 * @param {number | Pattern} amount gain.
 * @superdirtOnly
 * @example
 * s("bd*8").amp(".1*2 .5 .1*2 .5 .1 .5").osc()
 *
 */
export const { amp } = registerControl('amp');
/**
 * Amplitude envelope attack time: Specifies how long it takes for the sound to reach its peak value, relative to the onset.
 *
 * @name attack
 * @param {number | Pattern} attack time in seconds.
 * @synonyms att
 * @example
 * note("c3 e3 f3 g3").attack("<0 .1 .5>")
 *
 */
export const { attack, att } = registerControl('attack', 'att');

/**
 * Sets the Frequency Modulation Harmonicity Ratio.
 * Controls the timbre of the sound.
 * Whole numbers and simple ratios sound more natural,
 * while decimal numbers and complex ratios sound metallic.
 *
 * @name fmh
 * @param {number | Pattern} harmonicity
 * @example
 * note("c e g b g e")
 * .fm(4)
 * .fmh("<1 2 1.5 1.61>")
 * ._scope()
 *
 */
export const { fmh } = registerControl(['fmh', 'fmi'], 'fmh');
/**
 * Sets the Frequency Modulation of the synth.
 * Controls the modulation index, which defines the brightness of the sound.
 *
 * @name fm
 * @param {number | Pattern} brightness modulation index
 * @synonyms fmi
 * @example
 * note("c e g b g e")
 * .fm("<0 1 2 8 32>")
 * ._scope()
 *
 */
export const { fmi, fm } = registerControl(['fmi', 'fmh'], 'fm');
// fm envelope
/**
 * Ramp type of fm envelope. Exp might be a bit broken..
 *
 * @name fmenv
 * @param {number | Pattern} type lin | exp
 * @example
 * note("c e g b g e")
 * .fm(4)
 * .fmdecay(.2)
 * .fmsustain(0)
 * .fmenv("<exp lin>")
 * ._scope()
 *
 */
export const { fmenv } = registerControl('fmenv');
/**
 * Attack time for the FM envelope: time it takes to reach maximum modulation
 *
 * @name fmattack
 * @param {number | Pattern} time attack time
 * @example
 * note("c e g b g e")
 * .fm(4)
 * .fmattack("<0 .05 .1 .2>")
 * ._scope()
 *
 */
export const { fmattack } = registerControl('fmattack');
/**
 * Decay time for the FM envelope: seconds until the sustain level is reached after the attack phase.
 *
 * @name fmdecay
 * @param {number | Pattern} time decay time
 * @example
 * note("c e g b g e")
 * .fm(4)
 * .fmdecay("<.01 .05 .1 .2>")
 * .fmsustain(.4)
 * ._scope()
 *
 */
export const { fmdecay } = registerControl('fmdecay');
/**
 * Sustain level for the FM envelope: how much modulation is applied after the decay phase
 *
 * @name fmsustain
 * @param {number | Pattern} level sustain level
 * @example
 * note("c e g b g e")
 * .fm(4)
 * .fmdecay(.1)
 * .fmsustain("<1 .75 .5 0>")
 * ._scope()
 *
 */
export const { fmsustain } = registerControl('fmsustain');
// these are not really useful... skipping for now
export const { fmrelease } = registerControl('fmrelease');
export const { fmvelocity } = registerControl('fmvelocity');

/**
 * Select the sound bank to use. To be used together with `s`. The bank name (+ "_") will be prepended to the value of `s`.
 *
 * @name bank
 * @param {string | Pattern} bank the name of the bank
 * @example
 * s("bd sd [~ bd] sd").bank('RolandTR909') // = s("RolandTR909_bd RolandTR909_sd")
 *
 */
export const { bank } = registerControl('bank');

// analyser node send amount 0 - 1 (used by scope)
export const { analyze } = registerControl('analyze');
// fftSize of analyser
export const { fft } = registerControl('fft');

/**
 * Amplitude envelope decay time: the time it takes after the attack time to reach the sustain level.
 * Note that the decay is only audible if the sustain value is lower than 1.
 *
 * @name decay
 * @param {number | Pattern} time decay time in seconds
 * @example
 * note("c3 e3 f3 g3").decay("<.1 .2 .3 .4>").sustain(0)
 *
 */
export const { decay, dec } = registerControl('decay', 'dec');
/**
 * Amplitude envelope sustain level: The level which is reached after attack / decay, being sustained until the offset.
 *
 * @name sustain
 * @param {number | Pattern} gain sustain level between 0 and 1
 * @synonyms sus
 * @example
 * note("c3 e3 f3 g3").decay(.2).sustain("<0 .1 .4 .6 1>")
 *
 */
export const { sustain, sus } = registerControl('sustain', 'sus');
/**
 * Amplitude envelope release time: The time it takes after the offset to go from sustain level to zero.
 *
 * @name release
 * @param {number | Pattern} time release time in seconds
 * @synonyms rel
 * @example
 * note("c3 e3 g3 c4").release("<0 .1 .4 .6 1>/2")
 *
 */
export const { release, rel } = registerControl('release', 'rel');
export const { hold } = registerControl('hold');
// TODO: in tidal, it seems to be normalized
/**
 * Sets the center frequency of the **b**and-**p**ass **f**ilter. When using mininotation, you
 * can also optionally supply the 'bpq' parameter separated by ':'.
 *
 * @name bpf
 * @param {number | Pattern} frequency center frequency
 * @synonyms bandf, bp
 * @example
 * s("bd sd [~ bd] sd,hh*6").bpf("<1000 2000 4000 8000>")
 *
 */
export const { bandf, bpf, bp } = registerControl(['bandf', 'bandq', 'bpenv'], 'bpf', 'bp');
// TODO: in tidal, it seems to be normalized
/**
 * Sets the **b**and-**p**ass **q**-factor (resonance).
 *
 * @name bpq
 * @param {number | Pattern} q q factor
 * @synonyms bandq
 * @example
 * s("bd sd [~ bd] sd").bpf(500).bpq("<0 1 2 3>")
 *
 */
// currently an alias of 'bandq' https://github.com/tidalcycles/strudel/issues/496
// ['bpq'],
export const { bandq, bpq } = registerControl('bandq', 'bpq');
/**
 * a pattern of numbers from 0 to 1. Skips the beginning of each sample, e.g. `0.25` to cut off the first quarter from each sample.
 *
 * @memberof Pattern
 * @name begin
 * @param {number | Pattern} amount between 0 and 1, where 1 is the length of the sample
 * @example
 * samples({ rave: 'rave/AREUREADY.wav' }, 'github:tidalcycles/dirt-samples')
 * s("rave").begin("<0 .25 .5 .75>").fast(2)
 *
 */
export const { begin } = registerControl('begin');
/**
 * The same as .begin, but cuts off the end off each sample.
 *
 * @memberof Pattern
 * @name end
 * @param {number | Pattern} length 1 = whole sample, .5 = half sample, .25 = quarter sample etc..
 * @example
 * s("bd*2,oh*4").end("<.1 .2 .5 1>").fast(2)
 *
 */
export const { end } = registerControl('end');
/**
 * Loops the sample.
 * Note that the tempo of the loop is not synced with the cycle tempo.
 * To change the loop region, use loopBegin / loopEnd.
 *
 * @name loop
 * @param {number | Pattern} on If 1, the sample is looped
 * @example
 * s("casio").loop(1)
 *
 */
export const { loop } = registerControl('loop');
/**
 * Begin to loop at a specific point in the sample (inbetween `begin` and `end`).
 * Note that the loop point must be inbetween `begin` and `end`, and before `loopEnd`!
 * Note: Samples starting with wt_ will automatically loop! (wt = wavetable)
 *
 * @name loopBegin
 * @param {number | Pattern} time between 0 and 1, where 1 is the length of the sample
 * @synonyms loopb
 * @example
 * s("space").loop(1)
 * .loopBegin("<0 .125 .25>")._scope()
 */
export const { loopBegin, loopb } = registerControl('loopBegin', 'loopb');
/**
 *
 * End the looping section at a specific point in the sample (inbetween `begin` and `end`).
 * Note that the loop point must be inbetween `begin` and `end`, and after `loopBegin`!
 *
 * @name loopEnd
 * @param {number | Pattern} time between 0 and 1, where 1 is the length of the sample
 * @synonyms loope
 * @example
 * s("space").loop(1)
 * .loopEnd("<1 .75 .5 .25>")._scope()
 */
export const { loopEnd, loope } = registerControl('loopEnd', 'loope');
/**
 * bit crusher effect.
 *
 * @name crush
 * @param {number | Pattern} depth between 1 (for drastic reduction in bit-depth) to 16 (for barely no reduction).
 * @example
 * s("<bd sd>,hh*3").fast(2).crush("<16 8 7 6 5 4 3 2>")
 *
 */
// ['clhatdecay'],
export const { crush } = registerControl('crush');
/**
 * fake-resampling for lowering the sample rate. Caution: This effect seems to only work in chromium based browsers
 *
 * @name coarse
 * @param {number | Pattern} factor 1 for original 2 for half, 3 for a third and so on.
 * @example
 * s("bd sd [~ bd] sd,hh*8").coarse("<1 4 8 16 32>")
 *
 */
export const { coarse } = registerControl('coarse');

/**
 * filter overdrive for supported filter types
 *
 * @name drive
 * @param {number | Pattern} amount
 * @example
 * note("{f g g c d a a#}%16".sub(17)).s("supersaw").lpenv(8).lpf(150).lpq(.8).ftype('ladder').drive("<.5 4>")
 *
 */
export const { drive } = registerControl('drive');

/**
 * Allows you to set the output channels on the interface
 *
 * @name channels
 * @synonyms ch
 *
 * @param {number | Pattern} channels pattern the output channels
 * @example
 * note("e a d b g").channels("3:4")
 *
 */
export const { channels, ch } = registerControl('channels', 'ch');

/**
 * Phaser audio effect that approximates popular guitar pedals.
 *
 * @name phaser
 * @synonyms ph
 * @param {number | Pattern} speed speed of modulation
 * @example
 * n(run(8)).scale("D:pentatonic").s("sawtooth").release(0.5)
 * .phaser("<1 2 4 8>")
 *
 */
export const { phaserrate, ph, phaser } = registerControl(
  ['phaserrate', 'phaserdepth', 'phasercenter', 'phasersweep'],
  'ph',
  'phaser',
);

/**
 * The frequency sweep range of the lfo for the phaser effect. Defaults to 2000
 *
 * @name phasersweep
 * @synonyms phs
 * @param {number | Pattern} phasersweep most useful values are between 0 and 4000
 * @example
 * n(run(8)).scale("D:pentatonic").s("sawtooth").release(0.5)
 * .phaser(2).phasersweep("<800 2000 4000>")
 *
 */
export const { phasersweep, phs } = registerControl('phasersweep', 'phs');

/**
 *  The center frequency of the phaser in HZ. Defaults to 1000
 *
 * @name phasercenter
 * @synonyms phc
 * @param {number | Pattern} centerfrequency in HZ
 * @example
 * n(run(8)).scale("D:pentatonic").s("sawtooth").release(0.5)
 * .phaser(2).phasercenter("<800 2000 4000>")
 *
 */

export const { phasercenter, phc } = registerControl('phasercenter', 'phc');

/**
 * The amount the signal is affected by the phaser effect. Defaults to 0.75
 *
 * @name phaserdepth
 * @synonyms phd
 * @param {number | Pattern} depth number between 0 and 1
 * @example
 * n(run(8)).scale("D:pentatonic").s("sawtooth").release(0.5)
 * .phaser(2).phaserdepth("<0 .5 .75 1>")
 *
 */
// also a superdirt control
export const { phaserdepth, phd, phasdp } = registerControl('phaserdepth', 'phd', 'phasdp');

/**
 * choose the channel the pattern is sent to in superdirt
 *
 * @name channel
 * @param {number | Pattern} channel channel number
 *
 */
export const { channel } = registerControl('channel');
/**
 * In the style of classic drum-machines, `cut` will stop a playing sample as soon as another samples with in same cutgroup is to be played. An example would be an open hi-hat followed by a closed one, essentially muting the open.
 *
 * @name cut
 * @param {number | Pattern} group cut group number
 * @example
 * s("[oh hh]*4").cut(1)
 *
 */
export const { cut } = registerControl('cut');
/**
 * Applies the cutoff frequency of the **l**ow-**p**ass **f**ilter.
 *
 * When using mininotation, you can also optionally add the 'lpq' parameter, separated by ':'.
 *
 * @name lpf
 * @param {number | Pattern} frequency audible between 0 and 20000
 * @synonyms cutoff, ctf, lp
 * @example
 * s("bd sd [~ bd] sd,hh*6").lpf("<4000 2000 1000 500 200 100>")
 * @example
 * s("bd*16").lpf("1000:0 1000:10 1000:20 1000:30")
 *
 */
export const { cutoff, ctf, lpf, lp } = registerControl(['cutoff', 'resonance', 'lpenv'], 'ctf', 'lpf', 'lp');

/**
 * Sets the lowpass filter envelope modulation depth.
 * @name lpenv
 * @param {number | Pattern} modulation depth of the lowpass filter envelope between 0 and _n_
 * @synonyms lpe
 * @example
 * note("c2 e2 f2 g2")
 * .sound('sawtooth')
 * .lpf(300)
 * .lpa(.5)
 * .lpenv("<4 2 1 0 -1 -2 -4>/4")
 */
export const { lpenv, lpe } = registerControl('lpenv', 'lpe');
/**
 * Sets the highpass filter envelope modulation depth.
 * @name hpenv
 * @param {number | Pattern} modulation depth of the highpass filter envelope between 0 and _n_
 * @synonyms hpe
 * @example
 * note("c2 e2 f2 g2")
 * .sound('sawtooth')
 * .hpf(500)
 * .hpa(.5)
 * .hpenv("<4 2 1 0 -1 -2 -4>/4")
 */
export const { hpenv, hpe } = registerControl('hpenv', 'hpe');
/**
 * Sets the bandpass filter envelope modulation depth.
 * @name bpenv
 * @param {number | Pattern} modulation depth of the bandpass filter envelope between 0 and _n_
 * @synonyms bpe
 * @example
 * note("c2 e2 f2 g2")
 * .sound('sawtooth')
 * .bpf(500)
 * .bpa(.5)
 * .bpenv("<4 2 1 0 -1 -2 -4>/4")
 */
export const { bpenv, bpe } = registerControl('bpenv', 'bpe');
/**
 * Sets the attack duration for the lowpass filter envelope.
 * @name lpattack
 * @param {number | Pattern} attack time of the filter envelope
 * @synonyms lpa
 * @example
 * note("c2 e2 f2 g2")
 * .sound('sawtooth')
 * .lpf(300)
 * .lpa("<.5 .25 .1 .01>/4")
 * .lpenv(4)
 */
export const { lpattack, lpa } = registerControl('lpattack', 'lpa');
/**
 * Sets the attack duration for the highpass filter envelope.
 * @name hpattack
 * @param {number | Pattern} attack time of the highpass filter envelope
 * @synonyms hpa
 * @example
 * note("c2 e2 f2 g2")
 * .sound('sawtooth')
 * .hpf(500)
 * .hpa("<.5 .25 .1 .01>/4")
 * .hpenv(4)
 */
export const { hpattack, hpa } = registerControl('hpattack', 'hpa');
/**
 * Sets the attack duration for the bandpass filter envelope.
 * @name bpattack
 * @param {number | Pattern} attack time of the bandpass filter envelope
 * @synonyms bpa
 * @example
 * note("c2 e2 f2 g2")
 * .sound('sawtooth')
 * .bpf(500)
 * .bpa("<.5 .25 .1 .01>/4")
 * .bpenv(4)
 */
export const { bpattack, bpa } = registerControl('bpattack', 'bpa');
/**
 * Sets the decay duration for the lowpass filter envelope.
 * @name lpdecay
 * @param {number | Pattern} decay time of the filter envelope
 * @synonyms lpd
 * @example
 * note("c2 e2 f2 g2")
 * .sound('sawtooth')
 * .lpf(300)
 * .lpd("<.5 .25 .1 0>/4")
 * .lpenv(4)
 */
export const { lpdecay, lpd } = registerControl('lpdecay', 'lpd');
/**
 * Sets the decay duration for the highpass filter envelope.
 * @name hpdecay
 * @param {number | Pattern} decay time of the highpass filter envelope
 * @synonyms hpd
 * @example
 * note("c2 e2 f2 g2")
 * .sound('sawtooth')
 * .hpf(500)
 * .hpd("<.5 .25 .1 0>/4")
 * .hps(0.2)
 * .hpenv(4)
 */
export const { hpdecay, hpd } = registerControl('hpdecay', 'hpd');
/**
 * Sets the decay duration for the bandpass filter envelope.
 * @name bpdecay
 * @param {number | Pattern} decay time of the bandpass filter envelope
 * @synonyms bpd
 * @example
 * note("c2 e2 f2 g2")
 * .sound('sawtooth')
 * .bpf(500)
 * .bpd("<.5 .25 .1 0>/4")
 * .bps(0.2)
 * .bpenv(4)
 */
export const { bpdecay, bpd } = registerControl('bpdecay', 'bpd');
/**
 * Sets the sustain amplitude for the lowpass filter envelope.
 * @name lpsustain
 * @param {number | Pattern} sustain amplitude of the lowpass filter envelope
 * @synonyms lps
 * @example
 * note("c2 e2 f2 g2")
 * .sound('sawtooth')
 * .lpf(300)
 * .lpd(.5)
 * .lps("<0 .25 .5 1>/4")
 * .lpenv(4)
 */
export const { lpsustain, lps } = registerControl('lpsustain', 'lps');
/**
 * Sets the sustain amplitude for the highpass filter envelope.
 * @name hpsustain
 * @param {number | Pattern} sustain amplitude of the highpass filter envelope
 * @synonyms hps
 * @example
 * note("c2 e2 f2 g2")
 * .sound('sawtooth')
 * .hpf(500)
 * .hpd(.5)
 * .hps("<0 .25 .5 1>/4")
 * .hpenv(4)
 */
export const { hpsustain, hps } = registerControl('hpsustain', 'hps');
/**
 * Sets the sustain amplitude for the bandpass filter envelope.
 * @name bpsustain
 * @param {number | Pattern} sustain amplitude of the bandpass filter envelope
 * @synonyms bps
 * @example
 * note("c2 e2 f2 g2")
 * .sound('sawtooth')
 * .bpf(500)
 * .bpd(.5)
 * .bps("<0 .25 .5 1>/4")
 * .bpenv(4)
 */
export const { bpsustain, bps } = registerControl('bpsustain', 'bps');
/**
 * Sets the release time for the lowpass filter envelope.
 * @name lprelease
 * @param {number | Pattern} release time of the filter envelope
 * @synonyms lpr
 * @example
 * note("c2 e2 f2 g2")
 * .sound('sawtooth')
 * .clip(.5)
 * .lpf(300)
 * .lpenv(4)
 * .lpr("<.5 .25 .1 0>/4")
 * .release(.5)
 */
export const { lprelease, lpr } = registerControl('lprelease', 'lpr');
/**
 * Sets the release time for the highpass filter envelope.
 * @name hprelease
 * @param {number | Pattern} release time of the highpass filter envelope
 * @synonyms hpr
 * @example
 * note("c2 e2 f2 g2")
 * .sound('sawtooth')
 * .clip(.5)
 * .hpf(500)
 * .hpenv(4)
 * .hpr("<.5 .25 .1 0>/4")
 * .release(.5)
 */
export const { hprelease, hpr } = registerControl('hprelease', 'hpr');
/**
 * Sets the release time for the bandpass filter envelope.
 * @name bprelease
 * @param {number | Pattern} release time of the bandpass filter envelope
 * @synonyms bpr
 * @example
 * note("c2 e2 f2 g2")
 * .sound('sawtooth')
 * .clip(.5)
 * .bpf(500)
 * .bpenv(4)
 * .bpr("<.5 .25 .1 0>/4")
 * .release(.5)
 */
export const { bprelease, bpr } = registerControl('bprelease', 'bpr');
/**
 * Sets the filter type. The ladder filter is more aggressive. More types might be added in the future.
 * @name ftype
 * @param {number | Pattern} type 12db (0), ladder (1), or 24db (2)
 * @example
 * note("{f g g c d a a#}%8").s("sawtooth").lpenv(4).lpf(500).ftype("<0 1 2>").lpq(1)
 * @example
 * note("c f g g a c d4").fast(2)
 * .sound('sawtooth')
 * .lpf(200).fanchor(0)
 * .lpenv(3).lpq(1)
 * .ftype("<ladder 12db 24db>")
 */
export const { ftype } = registerControl('ftype');

/**
 * controls the center of the filter envelope. 0 is unipolar positive, .5 is bipolar, 1 is unipolar negative
 * @name fanchor
 * @param {number | Pattern} center 0 to 1
 * @example
 * note("{f g g c d a a#}%8").s("sawtooth").lpf("{1000}%2")
 * .lpenv(8).fanchor("<0 .5 1>")
 */
export const { fanchor } = registerControl('fanchor');
/**
 * Applies the cutoff frequency of the **h**igh-**p**ass **f**ilter.
 *
 * When using mininotation, you can also optionally add the 'hpq' parameter, separated by ':'.
 *
 * @name hpf
 * @param {number | Pattern} frequency audible between 0 and 20000
 * @synonyms hp, hcutoff
 * @example
 * s("bd sd [~ bd] sd,hh*8").hpf("<4000 2000 1000 500 200 100>")
 * @example
 * s("bd sd [~ bd] sd,hh*8").hpf("<2000 2000:25>")
 *
 */
// currently an alias of 'hcutoff' https://github.com/tidalcycles/strudel/issues/496
// ['hpf'],
/**
 * Applies a vibrato to the frequency of the oscillator.
 *
 * @name vib
 * @synonyms vibrato, v
 * @param {number | Pattern} frequency of the vibrato in hertz
 * @example
 * note("a e")
 * .vib("<.5 1 2 4 8 16>")
 * ._scope()
 * @example
 * // change the modulation depth with ":"
 * note("a e")
 * .vib("<.5 1 2 4 8 16>:12")
 * ._scope()
 */
export const { vib, vibrato, v } = registerControl(['vib', 'vibmod'], 'vibrato', 'v');
/**
 * Adds pink noise to the mix
 *
 * @name noise
 * @param {number | Pattern} wet wet amount
 * @example
 * sound("<white pink brown>/2")
 */
export const { noise } = registerControl('noise');
/**
 * Sets the vibrato depth in semitones. Only has an effect if `vibrato` | `vib` | `v` is is also set
 *
 * @name vibmod
 * @synonyms vmod
 * @param {number | Pattern} depth of vibrato (in semitones)
 * @example
 * note("a e").vib(4)
 * .vibmod("<.25 .5 1 2 12>")
 * ._scope()
 * @example
 * // change the vibrato frequency with ":"
 * note("a e")
 * .vibmod("<.25 .5 1 2 12>:8")
 * ._scope()
 */
export const { vibmod, vmod } = registerControl(['vibmod', 'vib'], 'vmod');
export const { hcutoff, hpf, hp } = registerControl(['hcutoff', 'hresonance', 'hpenv'], 'hpf', 'hp');
/**
 * Controls the **h**igh-**p**ass **q**-value.
 *
 * @name hpq
 * @param {number | Pattern} q resonance factor between 0 and 50
 * @synonyms hresonance
 * @example
 * s("bd sd [~ bd] sd,hh*8").hpf(2000).hpq("<0 10 20 30>")
 *
 */
export const { hresonance, hpq } = registerControl('hresonance', 'hpq');
/**
 * Controls the **l**ow-**p**ass **q**-value.
 *
 * @name lpq
 * @param {number | Pattern} q resonance factor between 0 and 50
 * @synonyms resonance
 * @example
 * s("bd sd [~ bd] sd,hh*8").lpf(2000).lpq("<0 10 20 30>")
 *
 */
// currently an alias of 'resonance' https://github.com/tidalcycles/strudel/issues/496
export const { resonance, lpq } = registerControl('resonance', 'lpq');
/**
 * DJ filter, below 0.5 is low pass filter, above is high pass filter.
 *
 * @name djf
 * @param {number | Pattern} cutoff below 0.5 is low pass filter, above is high pass filter
 * @example
 * n("0 3 7 [10,24]").s('superzow').octave(3).djf("<.5 .25 .5 .75>").osc()
 *
 */
export const { djf } = registerControl('djf');
// ['cutoffegint'],
// TODO: does not seem to work
/**
 * Sets the level of the delay signal.
 *
 * When using mininotation, you can also optionally add the 'delaytime' and 'delayfeedback' parameter,
 * separated by ':'.
 *
 *
 * @name delay
 * @param {number | Pattern} level between 0 and 1
 * @example
 * s("bd bd").delay("<0 .25 .5 1>")
 * @example
 * s("bd bd").delay("0.65:0.25:0.9 0.65:0.125:0.7")
 *
 */
export const { delay } = registerControl(['delay', 'delaytime', 'delayfeedback']);
/**
 * Sets the level of the signal that is fed back into the delay.
 * Caution: Values >= 1 will result in a signal that gets louder and louder! Don't do it
 *
 * @name delayfeedback
 * @param {number | Pattern} feedback between 0 and 1
 * @synonyms delayfb, dfb
 * @example
 * s("bd").delay(.25).delayfeedback("<.25 .5 .75 1>")
 *
 */
export const { delayfeedback, delayfb, dfb } = registerControl('delayfeedback', 'delayfb', 'dfb');
/**
 * Sets the time of the delay effect.
 *
 * @name delaytime
 * @param {number | Pattern} seconds between 0 and Infinity
 * @synonyms delayt, dt
 * @example
 * s("bd bd").delay(.25).delaytime("<.125 .25 .5 1>")
 *
 */
export const { delaytime, delayt, dt } = registerControl('delaytime', 'delayt', 'dt');
/* // TODO: test
 * Specifies whether delaytime is calculated relative to cps.
 *
 * @name lock
 * @param {number | Pattern} enable When set to 1, delaytime is a direct multiple of a cycle.
 * @example
 * s("sd").delay().lock(1).osc()
 *
 */
export const { lock } = registerControl('lock');
/**
 * Set detune for stacked voices of supported oscillators
 *
 * @name detune
 * @param {number | Pattern} amount
 * @synonyms det
 * @example
 * note("d f a a# a d3").fast(2).s("supersaw").detune("<.1 .2 .5 24.1>")
 *
 */
export const { detune, det } = registerControl('detune', 'det');
/**
 * Set number of stacked voices for supported oscillators
 *
 * @name unison
 * @param {number | Pattern} numvoices
 * @example
 * note("d f a a# a d3").fast(2).s("supersaw").unison("<1 2 7>")
 *
 */
export const { unison } = registerControl('unison');

/**
 * Set the stereo pan spread for supported oscillators
 *
 * @name spread
 * @param {number | Pattern} spread between 0 and 1
 * @example
 * note("d f a a# a d3").fast(2).s("supersaw").spread("<0 .3 1>")
 *
 */
export const { spread } = registerControl('spread');
/**
 * Set dryness of reverb. See `room` and `size` for more information about reverb.
 *
 * @name dry
 * @param {number | Pattern} dry 0 = wet, 1 = dry
 * @example
 * n("[0,3,7](3,8)").s("superpiano").room(.7).dry("<0 .5 .75 1>").osc()
 * @superdirtOnly
 *
 */
export const { dry } = registerControl('dry');
// TODO: does not seem to do anything
/*
 * Used when using `begin`/`end` or `chop`/`striate` and friends, to change the fade out time of the 'grain' envelope.
 *
 * @name fadeTime
 * @param {number | Pattern} time between 0 and 1
 * @example
 * s("oh*4").end(.1).fadeTime("<0 .2 .4 .8>").osc()
 *
 */
export const { fadeTime, fadeOutTime } = registerControl('fadeTime', 'fadeOutTime');
// TODO: see above
export const { fadeInTime } = registerControl('fadeInTime');
/**
 * Set frequency of sound.
 *
 * @name freq
 * @param {number | Pattern} frequency in Hz. the audible range is between 20 and 20000 Hz
 * @example
 * freq("220 110 440 110").s("superzow").osc()
 * @example
 * freq("110".mul.out(".5 1.5 .6 [2 3]")).s("superzow").osc()
 *
 */
export const { freq } = registerControl('freq');
// pitch envelope
/**
 * Attack time of pitch envelope.
 *
 * @name pattack
 * @synonyms patt
 * @param {number | Pattern} time time in seconds
 * @example
 * note("c eb g bb").pattack("0 .1 .25 .5").slow(2)
 *
 */
export const { pattack, patt } = registerControl('pattack', 'patt');
/**
 * Decay time of pitch envelope.
 *
 * @name pdecay
 * @synonyms pdec
 * @param {number | Pattern} time time in seconds
 * @example
 * note("<c eb g bb>").pdecay("<0 .1 .25 .5>")
 *
 */
export const { pdecay, pdec } = registerControl('pdecay', 'pdec');
// TODO: how to use psustain?!
export const { psustain, psus } = registerControl('psustain', 'psus');
/**
 * Release time of pitch envelope
 *
 * @name prelease
 * @synonyms prel
 * @param {number | Pattern} time time in seconds
 * @example
 * note("<c eb g bb> ~")
 * .release(.5) // to hear the pitch release
 * .prelease("<0 .1 .25 .5>")
 *
 */
export const { prelease, prel } = registerControl('prelease', 'prel');
/**
 * Amount of pitch envelope. Negative values will flip the envelope.
 * If you don't set other pitch envelope controls, `pattack:.2` will be the default.
 *
 * @name penv
 * @param {number | Pattern} semitones change in semitones
 * @example
 * note("c")
 * .penv("<12 7 1 .5 0 -1 -7 -12>")
 *
 */
export const { penv } = registerControl('penv');
/**
 * Curve of envelope. Defaults to linear. exponential is good for kicks
 *
 * @name pcurve
 * @param {number | Pattern} type 0 = linear, 1 = exponential
 * @example
 * note("g1*4")
 * .s("sine").pdec(.5)
 * .penv(32)
 * .pcurve("<0 1>")
 *
 */
export const { pcurve } = registerControl('pcurve');
/**
 * Sets the range anchor of the envelope:
 * - anchor 0: range = [note, note + penv]
 * - anchor 1: range = [note - penv, note]
 * If you don't set an anchor, the value will default to the psustain value.
 *
 * @name panchor
 * @param {number | Pattern} anchor anchor offset
 * @example
 * note("c c4").penv(12).panchor("<0 .5 1 .5>")
 *
 */
export const { panchor } = registerControl('panchor');
// TODO: https://tidalcycles.org/docs/configuration/MIDIOSC/control-voltage/#gate
export const { gate, gat } = registerControl('gate', 'gat');
// ['hatgrain'],
// ['lagogo'],
// ['lclap'],
// ['lclaves'],
// ['lclhat'],
// ['lcrash'],
// TODO:
// https://tidalcycles.org/docs/reference/audio_effects/#leslie-1
// https://tidalcycles.org/docs/reference/audio_effects/#leslie
/**
 * Emulation of a Leslie speaker: speakers rotating in a wooden amplified cabinet.
 *
 * @name leslie
 * @param {number | Pattern} wet between 0 and 1
 * @example
 * n("0,4,7").s("supersquare").leslie("<0 .4 .6 1>").osc()
 * @superdirtOnly
 *
 */
export const { leslie } = registerControl('leslie');
/**
 * Rate of modulation / rotation for leslie effect
 *
 * @name lrate
 * @param {number | Pattern} rate 6.7 for fast, 0.7 for slow
 * @example
 * n("0,4,7").s("supersquare").leslie(1).lrate("<1 2 4 8>").osc()
 * @superdirtOnly
 *
 */
// TODO: the rate seems to "lag" (in the example, 1 will be fast)
export const { lrate } = registerControl('lrate');
/**
 * Physical size of the cabinet in meters. Be careful, it might be slightly larger than your computer. Affects the Doppler amount (pitch warble)
 *
 * @name lsize
 * @param {number | Pattern} meters somewhere between 0 and 1
 * @example
 * n("0,4,7").s("supersquare").leslie(1).lrate(2).lsize("<.1 .5 1>").osc()
 * @superdirtOnly
 *
 */
export const { lsize } = registerControl('lsize');
/**
 * Sets the displayed text for an event on the pianoroll
 *
 * @name label
 * @param {string} label text to display
 */
export const { activeLabel } = registerControl('activeLabel');
export const { label } = registerControl(['label', 'activeLabel']);
// ['lfo'],
// ['lfocutoffint'],
// ['lfodelay'],
// ['lfoint'],
// ['lfopitchint'],
// ['lfoshape'],
// ['lfosync'],
// ['lhitom'],
// ['lkick'],
// ['llotom'],
// ['lophat'],
// ['lsnare'],
// TODO: what is this? not found in tidal doc
export const { degree } = registerControl('degree');
// TODO: what is this? not found in tidal doc
export const { mtranspose } = registerControl('mtranspose');
// TODO: what is this? not found in tidal doc
export const { ctranspose } = registerControl('ctranspose');
// TODO: what is this? not found in tidal doc
export const { harmonic } = registerControl('harmonic');
// TODO: what is this? not found in tidal doc
export const { stepsPerOctave } = registerControl('stepsPerOctave');
// TODO: what is this? not found in tidal doc
export const { octaveR } = registerControl('octaveR');
// TODO: why is this needed? what's the difference to late / early? Answer: it's in seconds, and delays the message at
// OSC time (so can't be negative, at least not beyond the latency value)
export const { nudge } = registerControl('nudge');
// TODO: the following doc is just a guess, it's not documented in tidal doc.
/**
 * Sets the default octave of a synth.
 *
 * @name octave
 * @param {number | Pattern} octave octave number
 * @example
 * n("0,4,7").s('supersquare').octave("<3 4 5 6>").osc()
 * @superDirtOnly
 */
export const { octave } = registerControl('octave');

// ['ophatdecay'],
// TODO: example
/**
 * An `orbit` is a global parameter context for patterns. Patterns with the same orbit will share the same global effects.
 *
 * @name orbit
 * @param {number | Pattern} number
 * @example
 * stack(
 *   s("hh*6").delay(.5).delaytime(.25).orbit(1),
 *   s("~ sd ~ sd").delay(.5).delaytime(.125).orbit(2)
 * )
 */
export const { orbit } = registerControl('orbit');
// TODO: what is this? not found in tidal doc Answer: gain is limited to maximum of 2. This allows you to go over that
export const { overgain } = registerControl('overgain');
// TODO: what is this? not found in tidal doc. Similar to above, but limited to 1
export const { overshape } = registerControl('overshape');
/**
 * Sets position in stereo.
 *
 * @name pan
 * @param {number | Pattern} pan between 0 and 1, from left to right (assuming stereo), once round a circle (assuming multichannel)
 * @example
 * s("[bd hh]*2").pan("<.5 1 .5 0>")
 * @example
 * s("bd rim sd rim bd ~ cp rim").pan(sine.slow(2))
 *
 */
export const { pan } = registerControl('pan');
// TODO: this has no effect (see example)
/*
 * Controls how much multichannel output is fanned out
 *
 * @name panspan
 * @param {number | Pattern} span between -inf and inf, negative is backwards ordering
 * @example
 * s("[bd hh]*2").pan("<.5 1 .5 0>").panspan("<0 .5 1>").osc()
 *
 */
export const { panspan } = registerControl('panspan');
// TODO: this has no effect (see example)
/*
 * Controls how much multichannel output is spread
 *
 * @name pansplay
 * @param {number | Pattern} spread between 0 and 1
 * @example
 * s("[bd hh]*2").pan("<.5 1 .5 0>").pansplay("<0 .5 1>").osc()
 *
 */
export const { pansplay } = registerControl('pansplay');
export const { panwidth } = registerControl('panwidth');
export const { panorient } = registerControl('panorient');
// ['pitch1'],
// ['pitch2'],
// ['pitch3'],
// ['portamento'],
// TODO: LFO rate see https://tidalcycles.org/docs/patternlib/tutorials/synthesizers/#supersquare
export const { rate } = registerControl('rate');
// TODO: slide param for certain synths
export const { slide } = registerControl('slide');
// TODO: detune? https://tidalcycles.org/docs/patternlib/tutorials/synthesizers/#supersquare
export const { semitone } = registerControl('semitone');

// TODO: synth param
export const { voice } = registerControl('voice');
// voicings // https://github.com/tidalcycles/strudel/issues/506
// chord to voice, like C Eb Fm7 G7. the symbols can be defined via addVoicings
export const { chord } = registerControl('chord');
// which dictionary to use for the voicings
export const { dictionary, dict } = registerControl('dictionary', 'dict');
// the top note to align the voicing to, defaults to c5
export const { anchor } = registerControl('anchor');
// how the voicing is offset from the anchored position
export const { offset } = registerControl('offset');
// how many octaves are voicing steps spread apart, defaults to 1
export const { octaves } = registerControl('octaves');
// below = anchor note will be removed from the voicing, useful for melody harmonization
export const { mode } = registerControl(['mode', 'anchor']);

/**
 * Sets the level of reverb.
 *
 * When using mininotation, you can also optionally add the 'size' parameter, separated by ':'.
 *
 * @name room
 * @param {number | Pattern} level between 0 and 1
 * @example
 * s("bd sd [~ bd] sd").room("<0 .2 .4 .6 .8 1>")
 * @example
 * s("bd sd [~ bd] sd").room("<0.9:1 0.9:4>")
 *
 */
export const { room } = registerControl(['room', 'size']);
/**
 * Reverb lowpass starting frequency (in hertz).
 * When this property is changed, the reverb will be recaculated, so only change this sparsely..
 *
 * @name roomlp
 * @synonyms rlp
 * @param {number} frequency between 0 and 20000hz
 * @example
 * s("bd sd [~ bd] sd").room(0.5).rlp(10000)
 * @example
 * s("bd sd [~ bd] sd").room(0.5).rlp(5000)
 */
export const { roomlp, rlp } = registerControl('roomlp', 'rlp');
/**
 * Reverb lowpass frequency at -60dB (in hertz).
 * When this property is changed, the reverb will be recaculated, so only change this sparsely..
 *
 * @name roomdim
 * @synonyms rdim
 * @param {number} frequency between 0 and 20000hz
 * @example
 * s("bd sd [~ bd] sd").room(0.5).rlp(10000).rdim(8000)
 * @example
 * s("bd sd [~ bd] sd").room(0.5).rlp(5000).rdim(400)
 *
 */
export const { roomdim, rdim } = registerControl('roomdim', 'rdim');
/**
 * Reverb fade time (in seconds).
 * When this property is changed, the reverb will be recaculated, so only change this sparsely..
 *
 * @name roomfade
 * @synonyms rfade
 * @param {number} seconds for the reverb to fade
 * @example
 * s("bd sd [~ bd] sd").room(0.5).rlp(10000).rfade(0.5)
 * @example
 * s("bd sd [~ bd] sd").room(0.5).rlp(5000).rfade(4)
 *
 */
export const { roomfade, rfade } = registerControl('roomfade', 'rfade');
/**
 * Sets the sample to use as an impulse response for the reverb.
 * @name iresponse
 * @param {string | Pattern} sample to use as an impulse response
 * @synonyms ir
 * @example
 * s("bd sd [~ bd] sd").room(.8).ir("<shaker_large:0 shaker_large:2>")
 *
 */
export const { ir, iresponse } = registerControl(['ir', 'i'], 'iresponse');
/**
 * Sets the room size of the reverb, see `room`.
 * When this property is changed, the reverb will be recaculated, so only change this sparsely..
 *
 * @name roomsize
 * @param {number | Pattern} size between 0 and 10
 * @synonyms rsize, sz, size
 * @example
 * s("bd sd [~ bd] sd").room(.8).rsize(1)
 * @example
 * s("bd sd [~ bd] sd").room(.8).rsize(4)
 *
 */
// TODO: find out why :
// s("bd sd [~ bd] sd").room(.8).roomsize("<0 .2 .4 .6 .8 [1,0]>").osc()
// .. does not work. Is it because room is only one effect?
export const { roomsize, size, sz, rsize } = registerControl('roomsize', 'size', 'sz', 'rsize');
// ['sagogo'],
// ['sclap'],
// ['sclaves'],
// ['scrash'],
/**
 * (Deprecated) Wave shaping distortion. WARNING: can suddenly get unpredictably loud.
 * Please use distort instead, which has a more predictable response curve
 * second option in optional array syntax (ex: ".9:.5") applies a postgain to the output
 *
 *
 * @name shape
 * @param {number | Pattern} distortion between 0 and 1
 * @example
 * s("bd sd [~ bd] sd,hh*8").shape("<0 .2 .4 .6 .8>")
 *
 */
export const { shape } = registerControl(['shape', 'shapevol']);
/**
 * Wave shaping distortion. CAUTION: it can get loud.
 * Second option in optional array syntax (ex: ".9:.5") applies a postgain to the output.
 * Most useful values are usually between 0 and 10 (depending on source gain). If you are feeling adventurous, you can turn it up to 11 and beyond ;)
 *
 * @name distort
 * @synonyms dist
 * @param {number | Pattern} distortion
 * @example
 * s("bd sd [~ bd] sd,hh*8").distort("<0 2 3 10:.5>")
 * @example
 * note("d1!8").s("sine").penv(36).pdecay(.12).decay(.23).distort("8:.4")
 *
 */
export const { distort, dist } = registerControl(['distort', 'distortvol'], 'dist');
/**
 * Dynamics Compressor. The params are `compressor("threshold:ratio:knee:attack:release")`
 * More info [here](https://developer.mozilla.org/en-US/docs/Web/API/DynamicsCompressorNode?retiredLocale=de#instance_properties)
 *
 * @name compressor
 * @example
 * s("bd sd [~ bd] sd,hh*8")
 * .compressor("-20:20:10:.002:.02")
 *
 */
export const { compressor } = registerControl([
  'compressor',
  'compressorRatio',
  'compressorKnee',
  'compressorAttack',
  'compressorRelease',
]);
export const { compressorKnee } = registerControl('compressorKnee');
export const { compressorRatio } = registerControl('compressorRatio');
export const { compressorAttack } = registerControl('compressorAttack');
export const { compressorRelease } = registerControl('compressorRelease');
/**
 * Changes the speed of sample playback, i.e. a cheap way of changing pitch.
 *
 * @name speed
 * @param {number | Pattern} speed -inf to inf, negative numbers play the sample backwards.
 * @example
 * s("bd*6").speed("1 2 4 1 -2 -4")
 * @example
 * speed("1 1.5*2 [2 1.1]").s("piano").clip(1)
 *
 */
export const { speed } = registerControl('speed');

/**
 * Changes the speed of sample playback, i.e. a cheap way of changing pitch.
 *
 * @name stretch
 * @param {number | Pattern} factor -inf to inf, negative numbers play the sample backwards.
 * @example
 * s("gm_flute").stretch("1 2 .5")
 *
 */
export const { stretch } = registerControl('stretch');
/**
 * Used in conjunction with `speed`, accepts values of "r" (rate, default behavior), "c" (cycles), or "s" (seconds). Using `unit "c"` means `speed` will be interpreted in units of cycles, e.g. `speed "1"` means samples will be stretched to fill a cycle. Using `unit "s"` means the playback speed will be adjusted so that the duration is the number of seconds specified by `speed`.
 *
 * @name unit
 * @param {number | string | Pattern} unit see description above
 * @example
 * speed("1 2 .5 3").s("bd").unit("c").osc()
 * @superdirtOnly
 *
 */

export const { unit } = registerControl('unit');
/**
 * Made by Calum Gunn. Reminiscent of some weird mixture of filter, ring-modulator and pitch-shifter. The SuperCollider manual defines Squiz as:
 *
 * "A simplistic pitch-raising algorithm. It's not meant to sound natural; its sound is reminiscent of some weird mixture of filter, ring-modulator and pitch-shifter, depending on the input. The algorithm works by cutting the signal into fragments (delimited by upwards-going zero-crossings) and squeezing those fragments in the time domain (i.e. simply playing them back faster than they came in), leaving silences inbetween. All the parameters apart from memlen can be modulated."
 *
 * @name squiz
 * @param {number | Pattern} squiz Try passing multiples of 2 to it - 2, 4, 8 etc.
 * @example
 * squiz("2 4/2 6 [8 16]").s("bd").osc()
 * @superdirtOnly
 *
 */
export const { squiz } = registerControl('squiz');
// TODO: what is this? not found in tidal doc
// ['stutterdepth'],
// TODO: what is this? not found in tidal doc
// ['stuttertime'],
// TODO: what is this? not found in tidal doc
// ['timescale'],
// TODO: what is this? not found in tidal doc
// ['timescalewin'],
// ['tomdecay'],
// ['vcfegint'],
// ['vcoegint'],
// TODO: Use a rest (~) to override the effect <- vowel
/**
 *
 * Formant filter to make things sound like vowels.
 *
 * @name vowel
 * @param {string | Pattern} vowel You can use a e i o u ae aa oe ue y uh un en an on, corresponding to [a] [e] [i] [o] [u] [æ] [ɑ] [ø] [y] [ɯ] [ʌ] [œ̃] [ɛ̃] [ɑ̃] [ɔ̃]. Aliases: aa = å = ɑ, oe = ø = ö, y = ı, ae = æ.
 * @example
 * note("[c2 <eb2 <g2 g1>>]*2").s('sawtooth')
 * .vowel("<a e i <o u>>")
 * @example
 * s("bd sd mt ht bd [~ cp] ht lt").vowel("[a|e|i|o|u]")
 *
 */
export const { vowel } = registerControl('vowel');
/* // TODO: find out how it works
 * Made by Calum Gunn. Divides an audio stream into tiny segments, using the signal's zero-crossings as segment boundaries, and discards a fraction of them. Takes a number between 1 and 100, denoted the percentage of segments to drop. The SuperCollider manual describes the Waveloss effect this way:
 *
 * Divide an audio stream into tiny segments, using the signal's zero-crossings as segment boundaries, and discard a fraction of them (i.e. replace them with silence of the same length). The technique was described by Trevor Wishart in a lecture. Parameters: the filter drops drop out of out of chunks. mode can be 1 to drop chunks in a simple deterministic fashion (e.g. always dropping the first 30 out of a set of 40 segments), or 2 to drop chunks randomly but in an appropriate proportion.)
 *
 * mode: ?
 * waveloss: ?
 *
 * @name waveloss
 */
export const { waveloss } = registerControl('waveloss');
/*
 * Noise crackle density
 *
 * @name density
 * @param {number | Pattern} density between 0 and x
 * @example
 * s("crackle*4").density("<0.01 0.04 0.2 0.5>".slow(4))
 *
 */
export const { density } = registerControl('density');
// ['modwheel'],
export const { expression } = registerControl('expression');
export const { sustainpedal } = registerControl('sustainpedal');
/* // TODO: doesn't seem to do anything
 *
 * Tremolo Audio DSP effect
 *
 * @name tremolodepth
 * @param {number | Pattern} depth between 0 and 1
 * @example
 * n("0,4,7").tremolodepth("<0 .3 .6 .9>").osc()
 *
 */
export const { tremolodepth, tremdp } = registerControl('tremolodepth', 'tremdp');
export const { tremolorate, tremr } = registerControl('tremolorate', 'tremr');

export const { fshift } = registerControl('fshift');
export const { fshiftnote } = registerControl('fshiftnote');
export const { fshiftphase } = registerControl('fshiftphase');

export const { triode } = registerControl('triode');
export const { krush } = registerControl('krush');
export const { kcutoff } = registerControl('kcutoff');
export const { octer } = registerControl('octer');
export const { octersub } = registerControl('octersub');
export const { octersubsub } = registerControl('octersubsub');
export const { ring } = registerControl('ring');
export const { ringf } = registerControl('ringf');
export const { ringdf } = registerControl('ringdf');
export const { freeze } = registerControl('freeze');
export const { xsdelay } = registerControl('xsdelay');
export const { tsdelay } = registerControl('tsdelay');
export const { real } = registerControl('real');
export const { imag } = registerControl('imag');
export const { enhance } = registerControl('enhance');
export const { partials } = registerControl('partials');
export const { comb } = registerControl('comb');
export const { smear } = registerControl('smear');
export const { scram } = registerControl('scram');
export const { binshift } = registerControl('binshift');
export const { hbrick } = registerControl('hbrick');
export const { lbrick } = registerControl('lbrick');
<<<<<<< HEAD
=======
export const { midichan } = registerControl('midichan');
export const { midimap } = registerControl('midimap');
export const { midiport } = registerControl('midiport');
export const { control } = registerControl('control');
export const { ccn } = registerControl('ccn');
export const { ccv } = registerControl('ccv');
export const { polyTouch } = registerControl('polyTouch');
export const { midibend } = registerControl('midibend');
export const { miditouch } = registerControl('miditouch');
export const { ctlNum } = registerControl('ctlNum');
>>>>>>> cf8203a4
export const { frameRate } = registerControl('frameRate');
export const { frames } = registerControl('frames');
export const { hours } = registerControl('hours');
export const { minutes } = registerControl('minutes');
export const { seconds } = registerControl('seconds');
export const { songPtr } = registerControl('songPtr');
export const { uid } = registerControl('uid');
export const { val } = registerControl('val');
export const { cps } = registerControl('cps');
/**
 * Multiplies the duration with the given number. Also cuts samples off at the end if they exceed the duration.
 *
 * @name clip
 * @synonyms legato
 * @param {number | Pattern} factor >= 0
 * @example
 * note("c a f e").s("piano").clip("<.5 1 2>")
 *
 */
export const { clip, legato } = registerControl('clip', 'legato');

/**
 * Sets the duration of the event in cycles. Similar to clip / legato, it also cuts samples off at the end if they exceed the duration.
 *
 * @name duration
 * @synonyms dur
 * @param {number | Pattern} seconds >= 0
 * @example
 * note("c a f e").s("piano").dur("<.5 1 2>")
 *
 */
export const { duration, dur } = registerControl('duration', 'dur');

// ZZFX
export const { zrand } = registerControl('zrand');
export const { curve } = registerControl('curve');
// superdirt duplicate
// export const {slide]} = registerControl('slide']);
export const { deltaSlide } = registerControl('deltaSlide');
export const { pitchJump } = registerControl('pitchJump');
export const { pitchJumpTime } = registerControl('pitchJumpTime');
export const { lfo, repeatTime } = registerControl('lfo', 'repeatTime');
// noise on the frequency or as bubo calls it "frequency fog" :)
export const { znoise } = registerControl('znoise');
export const { zmod } = registerControl('zmod');
// like crush but scaled differently
export const { zcrush } = registerControl('zcrush');
export const { zdelay } = registerControl('zdelay');
export const { tremolo } = registerControl('tremolo');
export const { zzfx } = registerControl('zzfx');

/**
 * Sets the color of the hap in visualizations like pianoroll or highlighting.
 * @name color
 * @synonyms colour
 * @param {string} color Hexadecimal or CSS color name
 */
export const { color, colour } = registerControl(['color', 'colour']);

// TODO: slice / splice https://www.youtube.com/watch?v=hKhPdO0RKDQ&list=PL2lW1zNIIwj3bDkh-Y3LUGDuRcoUigoDs&index=13

export let createParams = (...names) =>
  names.reduce((acc, name) => Object.assign(acc, { [name]: createParam(name) }), {});

/**
 * ADSR envelope: Combination of Attack, Decay, Sustain, and Release.
 *
 * @name adsr
 * @param {number | Pattern} time attack time in seconds
 * @param {number | Pattern} time decay time in seconds
 * @param {number | Pattern} gain sustain level (0 to 1)
 * @param {number | Pattern} time release time in seconds
 * @example
 * note("[c3 bb2 f3 eb3]*2").sound("sawtooth").lpf(600).adsr(".1:.1:.5:.2")
 */
export const adsr = register('adsr', (adsr, pat) => {
  adsr = !Array.isArray(adsr) ? [adsr] : adsr;
  const [attack, decay, sustain, release] = adsr;
  return pat.set({ attack, decay, sustain, release });
});
export const ad = register('ad', (t, pat) => {
  t = !Array.isArray(t) ? [t] : t;
  const [attack, decay = attack] = t;
  return pat.attack(attack).decay(decay);
});
export const ds = register('ds', (t, pat) => {
  t = !Array.isArray(t) ? [t] : t;
  const [decay, sustain = 0] = t;
  return pat.set({ decay, sustain });
});
export const ar = register('ar', (t, pat) => {
  t = !Array.isArray(t) ? [t] : t;
  const [attack, release = attack] = t;
  return pat.set({ attack, release });
});

<<<<<<< HEAD
//MIDI

/**
 * MIDI channel: Sets the MIDI channel for the event.
 *
 * @name midichan
 * @param {number | Pattern} channel MIDI channel number (0-15)
 * @example
 * note("c4").midichan(1).midi()
 */
export const { midichan } = registerControl('midichan');

/**
 * MIDI command: Sends a MIDI command message.
 *
 * @name midicmd
 * @param {number | Pattern} command MIDI command
 * @example
 * midicmd("clock*48,<start stop>/2").midi()
 */
export const { midicmd } = registerControl('midicmd');

/**
 * MIDI control: Sends a MIDI control change message.
 *
 * @name control
 * @param {number | Pattern}  MIDI control number (0-127)
 * @param {number | Pattern}  MIDI controller value (0-127)
 */
export const control = register('control', (args, pat) => {
  if (!Array.isArray(args)) {
    throw new Error('control expects an array of [ccn, ccv]');
  }
  const [_ccn, _ccv] = args;
  return pat.ccn(_ccn).ccv(_ccv);
});

/**
 * MIDI control number: Sends a MIDI control change message.
 *
 * @name ccn
 * @param {number | Pattern}  MIDI control number (0-127)
 */
export const { ccn } = registerControl('ccn');
/**
 * MIDI control value: Sends a MIDI control change message.
 *
 * @name ccv
 * @param {number | Pattern}  MIDI control value (0-127)
 */
export const { ccv } = registerControl('ccv');
export const { ctlNum } = registerControl('ctlNum');
// TODO: ctlVal?

/**
 * MIDI NRPN non-registered parameter number: Sends a MIDI NRPN non-registered parameter number message.
 * @name nrpnn
 * @param {number | Pattern} nrpnn MIDI NRPN non-registered parameter number (0-127)
 * @example
 * note("c4").nrpnn("1:8").nrpv("123").midichan(1).midi()
 */
export const { nrpnn } = registerControl('nrpnn');
/**
 * MIDI NRPN non-registered parameter value: Sends a MIDI NRPN non-registered parameter value message.
 * @name nrpv
 * @param {number | Pattern} nrpv MIDI NRPN non-registered parameter value (0-127)
 * @example
 * note("c4").nrpnn("1:8").nrpv("123").midichan(1).midi()
 */
export const { nrpv } = registerControl('nrpv');

/**
 * MIDI program number: Sends a MIDI program change message.
 *
 * @name progNum
 * @param {number | Pattern} program MIDI program number (0-127)
 * @example
 * note("c4").progNum(10).midichan(1).midi()
 */
export const { progNum } = registerControl('progNum');

/**
 * MIDI sysex: Sends a MIDI sysex message.
 * @name sysex
 * @param {number | Pattern} id Sysex ID
 * @param {number | Pattern} data Sysex data
 * @example
 * note("c4").sysex(["0x77", "0x01:0x02:0x03:0x04"]).midichan(1).midi()
 */
export const sysex = register('sysex', (args, pat) => {
  if (!Array.isArray(args)) {
    throw new Error('sysex expects an array of [id, data]');
  }
  const [id, data] = args;
  return pat.sysexid(id).sysexdata(data);
});
/**
 * MIDI sysex ID: Sends a MIDI sysex identifier message.
 * @name sysexid
 * @param {number | Pattern} id Sysex ID
 * @example
 * note("c4").sysexid("0x77").sysexdata("0x01:0x02:0x03:0x04").midichan(1).midi()
 */
export const { sysexid } = registerControl('sysexid');
/**
 * MIDI sysex data: Sends a MIDI sysex message.
 * @name sysexdata
 * @param {number | Pattern} data Sysex data
 * @example
 * note("c4").sysexid("0x77").sysexdata("0x01:0x02:0x03:0x04").midichan(1).midi()
 */
export const { sysexdata } = registerControl('sysexdata');

/**
 * MIDI pitch bend: Sends a MIDI pitch bend message.
 * @name midibend
 * @param {number | Pattern} midibend MIDI pitch bend (-1 - 1)
 * @example
 * note("c4").midibend(sine.slow(4).range(-0.4,0.4)).midi()
 */
export const { midibend } = registerControl('midibend');
/**
 * MIDI key after touch: Sends a MIDI key after touch message.
 * @name miditouch
 * @param {number | Pattern} miditouch MIDI key after touch (0-1)
 * @example
 * note("c4").miditouch(sine.slow(4).range(0,1)).midi()
 */
export const { miditouch } = registerControl('miditouch');

// TODO: what is this?
export const { polyTouch } = registerControl('polyTouch');
=======
export const getControlName = (alias) => {
  if (controlAlias.has(alias)) {
    return controlAlias.get(alias);
  }
  return alias;
};

/**
 * Sets properties in a batch.
 *
 * @name as
 * @param {Array} mapping the control names that are set
 * @example
 * "c:.5 a:1 f:.25 e:.8".as("note:clip")
 */
export const as = register('as', (mapping, pat) => {
  return pat.fmap((v) => {
    v = Array.isArray(v) ? v : [v];
    v = Object.fromEntries(mapping.map((prop, i) => [getControlName(prop), v[i]]));
    return v;
  });
});
>>>>>>> cf8203a4
<|MERGE_RESOLUTION|>--- conflicted
+++ resolved
@@ -1513,19 +1513,9 @@
 export const { binshift } = registerControl('binshift');
 export const { hbrick } = registerControl('hbrick');
 export const { lbrick } = registerControl('lbrick');
-<<<<<<< HEAD
-=======
-export const { midichan } = registerControl('midichan');
-export const { midimap } = registerControl('midimap');
-export const { midiport } = registerControl('midiport');
-export const { control } = registerControl('control');
-export const { ccn } = registerControl('ccn');
-export const { ccv } = registerControl('ccv');
-export const { polyTouch } = registerControl('polyTouch');
-export const { midibend } = registerControl('midibend');
-export const { miditouch } = registerControl('miditouch');
-export const { ctlNum } = registerControl('ctlNum');
->>>>>>> cf8203a4
+
+
+
 export const { frameRate } = registerControl('frameRate');
 export const { frames } = registerControl('frames');
 export const { hours } = registerControl('hours');
@@ -1622,7 +1612,6 @@
   return pat.set({ attack, release });
 });
 
-<<<<<<< HEAD
 //MIDI
 
 /**
@@ -1634,6 +1623,22 @@
  * note("c4").midichan(1).midi()
  */
 export const { midichan } = registerControl('midichan');
+
+/**
+ * MIDI map: Sets the MIDI map for the event.
+ *
+ * @name midimap
+ * @param {Object} map MIDI map
+ */
+export const { midimap } = registerControl('midimap');
+
+/**
+ * MIDI port: Sets the MIDI port for the event.
+ *
+ * @name midiport
+ * @param {number | Pattern} port MIDI port
+ */
+export const { midiport } = registerControl('midiport');
 
 /**
  * MIDI command: Sends a MIDI command message.
@@ -1755,7 +1760,7 @@
 
 // TODO: what is this?
 export const { polyTouch } = registerControl('polyTouch');
-=======
+
 export const getControlName = (alias) => {
   if (controlAlias.has(alias)) {
     return controlAlias.get(alias);
@@ -1777,5 +1782,4 @@
     v = Object.fromEntries(mapping.map((prop, i) => [getControlName(prop), v[i]]));
     return v;
   });
-});
->>>>>>> cf8203a4
+});