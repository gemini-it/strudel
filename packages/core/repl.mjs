--- conflicted
+++ resolved
@@ -244,13 +244,8 @@
 
 export const getTrigger =
   ({ getTime, defaultOutput }) =>
-<<<<<<< HEAD
-  async (hap, deadline, duration, cps, t, cycle = 0) => {
-    // TODO: get rid of deadline after https://github.com/tidalcycles/strudel/pull/1004
-=======
   async (hap, deadline, duration, cps, t) => {
     // TODO: get rid of deadline after https://codeberg.org/uzu/strudel/pulls/1004
->>>>>>> 46fe6d3c
     try {
       if (!hap.context.onTrigger || !hap.context.dominantTrigger) {
         await defaultOutput(hap, deadline, duration, cps, t, cycle);
