import { evalScope, hash2code, logger } from '@strudel/core';
import { settingPatterns, defaultAudioDeviceName } from '../settings.mjs';
import { getAudioContext, initializeAudioOutput, setDefaultAudioContext, setVersionDefaults } from '@strudel/webaudio';
import { getMetadata } from '../metadata_parser';
import { isTauri } from '../tauri.mjs';
import './Repl.css';
import { createClient } from '@supabase/supabase-js';
import { nanoid } from 'nanoid';
import { writeText } from '@tauri-apps/api/clipboard';
import { $featuredPatterns, loadDBPatterns } from '@src/user_pattern_utils.mjs';

// Create a single supabase client for interacting with your database
export const supabase = createClient(
  'https://pidxdsxphlhzjnzmifth.supabase.co',
  'eyJhbGciOiJIUzI1NiIsInR5cCI6IkpXVCJ9.eyJpc3MiOiJzdXBhYmFzZSIsInJlZiI6InBpZHhkc3hwaGxoempuem1pZnRoIiwicm9sZSI6ImFub24iLCJpYXQiOjE2NTYyMzA1NTYsImV4cCI6MTk3MTgwNjU1Nn0.bqlw7802fsWRnqU5BLYtmXk_k-D1VFmbkHMywWc15NM',
);

let dbLoaded;
if (typeof window !== 'undefined') {
  dbLoaded = loadDBPatterns();
}

export async function initCode() {
  // load code from url hash (either short hash from database or decode long hash)
  try {
    const initialUrl = window.location.href;
    const hash = initialUrl.split('?')[1]?.split('#')?.[0]?.split('&')[0];
    const codeParam = window.location.href.split('#')[1] || '';
    if (codeParam) {
      // looking like https://strudel.cc/#ImMzIGUzIg%3D%3D (hash length depends on code length)
      return hash2code(codeParam);
    } else if (hash) {
      // looking like https://strudel.cc/?J01s5i1J0200 (fixed hash length)
      return supabase
        .from('code_v1')
        .select('code')
        .eq('hash', hash)
        .then(({ data, error }) => {
          if (error) {
            console.warn('failed to load hash', error);
          }
          if (data.length) {
            //console.log('load hash from database', hash);
            return data[0].code;
          }
        });
    }
  } catch (err) {
    console.warn('failed to decode', err);
  }
}

export const parseJSON = (json) => {
  json = json != null && json.length ? json : '{}';
  try {
    return JSON.parse(json);
  } catch {
    return '{}';
  }
};

export async function getRandomTune() {
  await dbLoaded;
  const featuredTunes = Object.entries($featuredPatterns.get());
  const randomItem = (arr) => arr[Math.floor(Math.random() * arr.length)];
  const [_, data] = randomItem(featuredTunes);
  return data;
}

export function loadModules() {
  let modules = [
    import('@strudel/core'),
    import('@strudel/draw'),
    import('@strudel/tonal'),
    import('@strudel/mini'),
    import('@strudel/xen'),
    import('@strudel/webaudio'),
    import('@strudel/codemirror'),
    import('@strudel/hydra'),
    import('@strudel/serial'),
    import('@strudel/soundfonts'),
    import('@strudel/csound'),
    import('@strudel/tidal'),
<<<<<<< HEAD
    import('@strudel/gamepad'),
=======
    import('@strudel/mqtt'),
>>>>>>> 05313696
  ];
  if (isTauri()) {
    modules = modules.concat([
      import('@strudel/desktopbridge/loggerbridge.mjs'),
      import('@strudel/desktopbridge/midibridge.mjs'),
      import('@strudel/desktopbridge/oscbridge.mjs'),
    ]);
  } else {
    modules = modules.concat([import('@strudel/midi'), import('@strudel/osc')]);
  }

  return evalScope(settingPatterns, ...modules);
}
// confirm dialog is a promise in webkit and a boolean in other browsers... normalize it to be a promise everywhere
export function confirmDialog(msg) {
  const confirmed = confirm(msg);
  if (confirmed instanceof Promise) {
    return confirmed;
  }
  return new Promise((resolve) => {
    resolve(confirmed);
  });
}

let lastShared;
export async function shareCode(codeToShare) {
  // const codeToShare = activeCode || code;
  if (lastShared === codeToShare) {
    logger(`Link already generated!`, 'error');
    return;
  }

  confirmDialog(
    'Do you want your pattern to be public? If no, press cancel and you will get just a private link.',
  ).then(async (isPublic) => {
    const hash = nanoid(12);
    const shareUrl = window.location.origin + window.location.pathname + '?' + hash;
    const { error } = await supabase.from('code_v1').insert([{ code: codeToShare, hash, ['public']: isPublic }]);
    if (!error) {
      lastShared = codeToShare;
      // copy shareUrl to clipboard
      if (isTauri()) {
        await writeText(shareUrl);
      } else {
        await navigator.clipboard.writeText(shareUrl);
      }
      const message = `Link copied to clipboard: ${shareUrl}`;
      alert(message);
      // alert(message);
      logger(message, 'highlight');
    } else {
      console.log('error', error);
      const message = `Error: ${error.message}`;
      // alert(message);
      logger(message);
    }
  });
}

export const isIframe = () => window.location !== window.parent.location;
function isCrossOriginFrame() {
  try {
    return !window.top.location.hostname;
  } catch (e) {
    return true;
  }
}

export const isUdels = () => {
  if (isCrossOriginFrame()) {
    return false;
  }
  return window.top?.location?.pathname.includes('udels');
};

export const getAudioDevices = async () => {
  await navigator.mediaDevices.getUserMedia({ audio: true });
  let mediaDevices = await navigator.mediaDevices.enumerateDevices();
  mediaDevices = mediaDevices.filter((device) => device.kind === 'audiooutput' && device.deviceId !== 'default');
  const devicesMap = new Map();
  devicesMap.set(defaultAudioDeviceName, '');
  mediaDevices.forEach((device) => {
    devicesMap.set(device.label, device.deviceId);
  });
  return devicesMap;
};

export const setAudioDevice = async (id) => {
  let audioCtx = getAudioContext();
  if (audioCtx.sinkId === id) {
    return;
  }
  await audioCtx.suspend();
  await audioCtx.close();
  audioCtx = setDefaultAudioContext();
  await audioCtx.resume();
  const isValidID = (id ?? '').length > 0;
  if (isValidID) {
    try {
      await audioCtx.setSinkId(id);
    } catch {
      logger('failed to set audio interface', 'warning');
    }
  }
  initializeAudioOutput();
};

export function setVersionDefaultsFrom(code) {
  try {
    const metadata = getMetadata(code);
    setVersionDefaults(metadata.version);
  } catch (err) {
    console.error('Error parsing metadata..');
    console.error(err);
  }
}<|MERGE_RESOLUTION|>--- conflicted
+++ resolved
@@ -81,11 +81,8 @@
     import('@strudel/soundfonts'),
     import('@strudel/csound'),
     import('@strudel/tidal'),
-<<<<<<< HEAD
     import('@strudel/gamepad'),
-=======
     import('@strudel/mqtt'),
->>>>>>> 05313696
   ];
   if (isTauri()) {
     modules = modules.concat([
