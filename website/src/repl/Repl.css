--- conflicted
+++ resolved
@@ -15,11 +15,9 @@
   padding-left: 8px !important;
 }
 
-<<<<<<< HEAD
 .cm-scroller {
   padding-bottom: 50vh;
-=======
+}
 .cm-line > * {
   background: var(--lineBackground);
->>>>>>> a253c26b
 }