<!DOCTYPE html>
<<<<<<< HEAD
<script>import("strudel.js").then(m => strudel = m)
=======
<script>import("./strudel.js").then(m => strudel = m)
>>>>>>> caa28ce0
</script>
<html>
    <head>
        <title>Bingo</title>
    </head>
    <body>
        <button onclick="foo()">hello</button>
        <button onclick="bar()">hello</button>

<<<<<<< HEAD
        <script type="module" src="strudel.js"></script>
=======
        <script type="module" src="./strudel.js"></script>
>>>>>>> caa28ce0
    </body>
</html><|MERGE_RESOLUTION|>--- conflicted
+++ resolved
@@ -1,9 +1,5 @@
 <!DOCTYPE html>
-<<<<<<< HEAD
-<script>import("strudel.js").then(m => strudel = m)
-=======
 <script>import("./strudel.js").then(m => strudel = m)
->>>>>>> caa28ce0
 </script>
 <html>
     <head>
@@ -13,10 +9,6 @@
         <button onclick="foo()">hello</button>
         <button onclick="bar()">hello</button>
 
-<<<<<<< HEAD
-        <script type="module" src="strudel.js"></script>
-=======
         <script type="module" src="./strudel.js"></script>
->>>>>>> caa28ce0
     </body>
 </html>